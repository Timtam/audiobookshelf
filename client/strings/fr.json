{
  "ButtonAdd": "Ajouter",
  "ButtonAddChapters": "Ajouter le chapitre",
  "ButtonAddPodcasts": "Ajouter des podcasts",
  "ButtonAddYourFirstLibrary": "Ajouter votre première bibliothèque",
  "ButtonApply": "Appliquer",
  "ButtonApplyChapters": "Appliquer les chapitres",
  "ButtonAuthors": "Auteurs",
  "ButtonBrowseForFolder": "Naviguer vers le répertoire",
  "ButtonCancel": "Annuler",
  "ButtonCancelEncode": "Annuler l’encodage",
  "ButtonChangeRootPassword": "Modifier le mot de passe Administrateur",
  "ButtonCheckAndDownloadNewEpisodes": "Vérifier et télécharger de nouveaux épisodes",
  "ButtonChooseAFolder": "Choisir un dossier",
  "ButtonChooseFiles": "Choisir les fichiers",
  "ButtonClearFilter": "Effacer le filtre",
  "ButtonCloseFeed": "Fermer le flux",
  "ButtonCollections": "Collections",
  "ButtonConfigureScanner": "Configurer l’analyse",
  "ButtonCreate": "Créer",
  "ButtonCreateBackup": "Créer une sauvegarde",
  "ButtonDelete": "Effacer",
  "ButtonDownloadQueue": "Queue",
  "ButtonEdit": "Modifier",
  "ButtonEditChapters": "Modifier les chapitres",
  "ButtonEditPodcast": "Modifier les podcasts",
  "ButtonForceReScan": "Forcer une nouvelle analyse",
  "ButtonFullPath": "Chemin complet",
  "ButtonHide": "Cacher",
  "ButtonHome": "Accueil",
  "ButtonIssues": "Parutions",
  "ButtonLatest": "Dernière version",
  "ButtonLibrary": "Bibliothèque",
  "ButtonLogout": "Me déconnecter",
  "ButtonLookup": "Chercher",
  "ButtonManageTracks": "Gérer les pistes",
  "ButtonMapChapterTitles": "Correspondance des titres de chapitres",
  "ButtonMatchAllAuthors": "Chercher tous les auteurs",
  "ButtonMatchBooks": "Chercher les livres",
  "ButtonNevermind": "Non merci",
  "ButtonOk": "Ok",
  "ButtonOpenFeed": "Ouvrir le flux",
  "ButtonOpenManager": "Ouvrir le gestionnaire",
  "ButtonPlay": "Écouter",
  "ButtonPlaying": "En lecture",
  "ButtonPlaylists": "Listes de lecture",
  "ButtonPurgeAllCache": "Purger le cache",
  "ButtonPurgeItemsCache": "Purger le cache des articles",
  "ButtonPurgeMediaProgress": "Purger la progression des médias",
  "ButtonQueueAddItem": "Ajouter à la liste de lecture",
  "ButtonQueueRemoveItem": "Supprimer de la liste de lecture",
  "ButtonQuickMatch": "Recherche rapide",
  "ButtonRead": "Lire",
  "ButtonRemove": "Supprimer",
  "ButtonRemoveAll": "Supprimer tout",
  "ButtonRemoveAllLibraryItems": "Supprimer tous les articles de la bibliothèque",
  "ButtonRemoveFromContinueListening": "Ne plus continuer à écouter",
  "ButtonRemoveSeriesFromContinueSeries": "Ne plus continuer à écouter la série",
  "ButtonReScan": "Nouvelle analyse",
  "ButtonReset": "Réinitialiser",
  "ButtonRestore": "Rétablir",
  "ButtonSave": "Sauvegarder",
  "ButtonSaveAndClose": "Sauvegarder et Fermer",
  "ButtonSaveTracklist": "Sauvegarder la liste de lecture",
  "ButtonScan": "Analyser",
  "ButtonScanLibrary": "Analyser la bibliothèque",
  "ButtonSearch": "Chercher",
  "ButtonSelectFolderPath": "Sélectionner le chemin du dossier",
  "ButtonSeries": "Séries",
  "ButtonSetChaptersFromTracks": "Positionner les chapitres par rapports aux pistes",
  "ButtonShiftTimes": "Décaler l’horodatage du livre",
  "ButtonShow": "Afficher",
  "ButtonStartM4BEncode": "Démarrer l’encodage M4B",
  "ButtonStartMetadataEmbed": "Démarrer les Métadonnées intégrées",
  "ButtonSubmit": "Soumettre",
  "ButtonUpload": "Téléverser",
  "ButtonUploadBackup": "Téléverser une sauvegarde",
  "ButtonUploadCover": "Téléverser une couverture",
  "ButtonUploadOPMLFile": "Téléverser un fichier OPML",
  "ButtonUserDelete": "Effacer l’utilisateur {0}",
  "ButtonUserEdit": "Modifier l’utilisateur {0}",
  "ButtonViewAll": "Afficher tout",
  "ButtonYes": "Oui",
  "HeaderAccount": "Compte",
  "HeaderAdvanced": "Avancé",
  "HeaderAppriseNotificationSettings": "Configuration des Notifications Apprise",
  "HeaderAudiobookTools": "Outils de Gestion de Fichier Audiobook",
  "HeaderAudioTracks": "Pistes zudio",
  "HeaderBackups": "Sauvegardes",
  "HeaderChangePassword": "Modifier le mot de passe",
  "HeaderChapters": "Chapitres",
  "HeaderChooseAFolder": "Choisir un dossier",
  "HeaderCollection": "Collection",
  "HeaderCollectionItems": "Entrées de la Collection",
  "HeaderCover": "Couverture",
  "HeaderCurrentDownloads": "Current Downloads",
  "HeaderDetails": "Détails",
  "HeaderDownloadQueue": "Download Queue",
  "HeaderEpisodes": "Épisodes",
  "HeaderFiles": "Fichiers",
  "HeaderFindChapters": "Trouver les chapitres",
  "HeaderIgnoredFiles": "Fichiers Ignorés",
  "HeaderItemFiles": "Fichiers des Articles",
  "HeaderItemMetadataUtils": "Outils de gestion des métadonnées",
  "HeaderLastListeningSession": "Dernière Session d’écoute",
  "HeaderLatestEpisodes": "Dernier épisodes",
  "HeaderLibraries": "Bibliothèque",
  "HeaderLibraryFiles": "Fichier de bibliothèque",
  "HeaderLibraryStats": "Statistiques de bibliothèque",
  "HeaderListeningSessions": "Sessions d’écoute",
  "HeaderListeningStats": "Statistiques d’écoute",
  "HeaderLogin": "Connexion",
  "HeaderLogs": "Journaux",
  "HeaderManageGenres": "Gérer les genres",
  "HeaderManageTags": "Gérer les étiquettes",
  "HeaderMapDetails": "Édition en masse",
  "HeaderMatch": "Chercher",
  "HeaderMetadataToEmbed": "Métadonnée à intégrer",
  "HeaderNewAccount": "Nouveau compte",
  "HeaderNewLibrary": "Nouvelle bibliothèque",
  "HeaderNotifications": "Notifications",
  "HeaderOpenRSSFeed": "Ouvrir Flux RSS",
  "HeaderOtherFiles": "Autres fichiers",
  "HeaderPermissions": "Permissions",
  "HeaderPlayerQueue": "Liste d’écoute",
  "HeaderPlaylist": "Liste de lecture",
  "HeaderPlaylistItems": "Éléments de la liste de lecture",
  "HeaderPodcastsToAdd": "Podcasts à ajouter",
  "HeaderPreviewCover": "Prévisualiser la couverture",
  "HeaderRemoveEpisode": "Supprimer l’épisode",
  "HeaderRemoveEpisodes": "Suppression de {0} épisodes",
  "HeaderRSSFeedGeneral": "RSS Details",
  "HeaderRSSFeedIsOpen": "Le Flux RSS est actif",
  "HeaderSavedMediaProgress": "Progression de la sauvegarde des médias",
  "HeaderSchedule": "Programmation",
  "HeaderScheduleLibraryScans": "Analyse automatique de la bibliothèque",
  "HeaderSession": "Session",
  "HeaderSetBackupSchedule": "Activer la Sauvegarde Automatique",
  "HeaderSettings": "Paramètres",
  "HeaderSettingsDisplay": "Affichage",
  "HeaderSettingsExperimental": "Fonctionnalités expérimentales",
  "HeaderSettingsGeneral": "Général",
  "HeaderSettingsScanner": "Scanneur",
  "HeaderSleepTimer": "Minuterie",
  "HeaderStatsLargestItems": "Articles les plus lourd",
  "HeaderStatsLongestItems": "Articles les plus long (heures)",
  "HeaderStatsMinutesListeningChart": "Minutes d’écoute (7 derniers jours)",
  "HeaderStatsRecentSessions": "Sessions récentes",
  "HeaderStatsTop10Authors": "Top 10 Auteurs",
  "HeaderStatsTop5Genres": "Top 5 Genres",
  "HeaderTools": "Outils",
  "HeaderUpdateAccount": "Mettre à jour le compte",
  "HeaderUpdateAuthor": "Mettre à jour l’auteur",
  "HeaderUpdateDetails": "Mettre à jour les détails",
  "HeaderUpdateLibrary": "Mettre à jour la bibliothèque",
  "HeaderUsers": "Utilisateurs",
  "HeaderYourStats": "Vos statistiques",
  "LabelAccountType": "Type de compte",
  "LabelAccountTypeAdmin": "Admin",
  "LabelAccountTypeGuest": "Invité",
  "LabelAccountTypeUser": "Utilisateur",
  "LabelActivity": "Activité",
  "LabelAddedAt": "Date d’ajout",
  "LabelAddToCollection": "Ajouter à la collection",
  "LabelAddToCollectionBatch": "Ajout de {0} livres à la lollection",
  "LabelAddToPlaylist": "Ajouter à la liste de lecture",
  "LabelAddToPlaylistBatch": "{0} éléments ajoutés à la liste de lecture",
  "LabelAll": "Tout",
  "LabelAllUsers": "Tous les utilisateurs",
  "LabelAlreadyInYourLibrary": "Already in your library",
  "LabelAppend": "Ajouter",
  "LabelAuthor": "Auteur",
  "LabelAuthorFirstLast": "Auteur (Prénom Nom)",
  "LabelAuthorLastFirst": "Auteur (Nom, Prénom)",
  "LabelAuthors": "Auteurs",
  "LabelAutoDownloadEpisodes": "Téléchargement automatique d’épisode",
  "LabelBackToUser": "Revenir à l’Utilisateur",
  "LabelBackupsEnableAutomaticBackups": "Activer les sauvegardes automatiques",
  "LabelBackupsEnableAutomaticBackupsHelp": "Sauvegardes Enregistrées dans /metadata/backups",
  "LabelBackupsMaxBackupSize": "Taille maximale de la sauvegarde (en Go)",
  "LabelBackupsMaxBackupSizeHelp": "Afin de prévenir les mauvaises configuration, la sauvegarde échouera si elle excède la taille limite.",
  "LabelBackupsNumberToKeep": "Nombre de sauvegardes à maintenir",
  "LabelBackupsNumberToKeepHelp": "Une seule sauvegarde sera effacée à la fois. Si vous avez plus de sauvegardes à effacer, vous devrez le faire manuellement.",
  "LabelBooks": "Livres",
  "LabelChangePassword": "Modifier le mot de passe",
  "LabelChaptersFound": "Chapitres trouvés",
  "LabelChapterTitle": "Titres du chapitre",
  "LabelClosePlayer": "Fermer le lecteur",
  "LabelCollapseSeries": "Réduire les séries",
  "LabelCollections": "Collections",
  "LabelComplete": "Complet",
  "LabelConfirmPassword": "Confirmer le mot de passe",
  "LabelContinueListening": "Continuer la lecture",
  "LabelContinueSeries": "Continuer la série",
  "LabelCover": "Couverture",
  "LabelCoverImageURL": "URL vers l’image de couverture",
  "LabelCreatedAt": "Créé le",
  "LabelCronExpression": "Expression Cron",
  "LabelCurrent": "Courrant",
  "LabelCurrently": "En ce moment :",
  "LabelCustomCronExpression": "Custom Cron Expression:",
  "LabelDatetime": "Datetime",
  "LabelDescription": "Description",
  "LabelDeselectAll": "Tout déselectionner",
  "LabelDevice": "Appareil",
  "LabelDeviceInfo": "Détail de l’appareil",
  "LabelDirectory": "Répertoire",
  "LabelDiscFromFilename": "Disque depuis le fichier",
  "LabelDiscFromMetadata": "Disque depuis les métadonnées",
  "LabelDownload": "Téléchargement",
  "LabelDuration": "Durée",
  "LabelDurationFound": "Durée trouvée :",
  "LabelEdit": "Modifier",
  "LabelEnable": "Activer",
  "LabelEnd": "Fin",
  "LabelEpisode": "Épisode",
  "LabelEpisodeTitle": "Titre de l’épisode",
  "LabelEpisodeType": "Type de l’épisode",
  "LabelExample": "Example",
  "LabelExplicit": "Restriction",
  "LabelFeedURL": "URL deu flux",
  "LabelFile": "Fichier",
  "LabelFileBirthtime": "Creation du fichier",
  "LabelFileModified": "Modification du fichier",
  "LabelFilename": "Nom de fichier",
  "LabelFilterByUser": "Filtrer par l’utilisateur",
  "LabelFindEpisodes": "Trouver des épisodes",
  "LabelFinished": "Fini(e)",
  "LabelFolder": "Dossier",
  "LabelFolders": "Dossiers",
  "LabelGenre": "Genre",
  "LabelGenres": "Genres",
  "LabelHardDeleteFile": "Suppression du fichier",
  "LabelHour": "Heure",
  "LabelIcon": "Icone",
  "LabelIncludeInTracklist": "Inclure dans la liste des pistes",
  "LabelIncomplete": "Incomplet",
  "LabelInProgress": "En cours",
  "LabelInterval": "Interval",
  "LabelIntervalCustomDailyWeekly": "Journalier / Hebdomadaire personnalisé",
  "LabelIntervalEvery12Hours": "Toutes les 12 heures",
  "LabelIntervalEvery15Minutes": "Toutes les 15 minutes",
  "LabelIntervalEvery2Hours": "Toutes les 2 heures",
  "LabelIntervalEvery30Minutes": "Toutes les 30 minutes",
  "LabelIntervalEvery6Hours": "Toutes les 6 heures",
  "LabelIntervalEveryDay": "Tous les jours",
  "LabelIntervalEveryHour": "Toutes les heures",
  "LabelInvalidParts": "Parties invalides",
  "LabelItem": "Article",
  "LabelLanguage": "Langue",
  "LabelLanguageDefaultServer": "Langue par défaut",
  "LabelLastSeen": "Vu dernièrement",
  "LabelLastTime": "Progression",
  "LabelLastUpdate": "Dernière mise à jour",
  "LabelLess": "Moins",
  "LabelLibrariesAccessibleToUser": "Bibliothèque accessible à l’utilisateur",
  "LabelLibrary": "Bibliothèque",
  "LabelLibraryItem": "Article de bibliothèque",
  "LabelLibraryName": "Nom de la bibliothèque",
  "LabelLimit": "Limite",
  "LabelListenAgain": "Écouter à nouveau",
  "LabelLogLevelDebug": "Debug",
  "LabelLogLevelInfo": "Info",
  "LabelLogLevelWarn": "Warn",
  "LabelLookForNewEpisodesAfterDate": "Chercher de nouveaux épisode après cette date",
  "LabelMediaPlayer": "Lecteur multimédia",
  "LabelMediaType": "Type de média",
  "LabelMetadataProvider": "Fournisseur de métadonnées",
  "LabelMetaTag": "Etiquette de métadonnée",
  "LabelMinute": "Minute",
  "LabelMissing": "Manquant",
  "LabelMissingParts": "Parties manquantes",
  "LabelMore": "Plus",
  "LabelName": "Nom",
  "LabelNarrator": "Narrateur",
  "LabelNarrators": "Narrateurs",
  "LabelNew": "Nouveau",
  "LabelNewestAuthors": "Nouveaux auteurs",
  "LabelNewestEpisodes": "Derniers épisodes",
  "LabelNewPassword": "Nouveau mot de passe",
  "LabelNextBackupDate": "Next backup date",
  "LabelNextScheduledRun": "Next scheduled run",
  "LabelNotes": "Notes",
  "LabelNotFinished": "Non terminé(e)",
  "LabelNotificationAppriseURL": "URL(s) d’apprise",
  "LabelNotificationAvailableVariables": "Variables disponibles",
  "LabelNotificationBodyTemplate": "Modèle de Message",
  "LabelNotificationEvent": "Evènement de Notification",
  "LabelNotificationsMaxFailedAttempts": "Nombres de tentatives d’envoi",
  "LabelNotificationsMaxFailedAttemptsHelp": "La notification est abandonnée une fois ce seuil atteint",
  "LabelNotificationsMaxQueueSize": "Nombres de notifications maximum à mettre en attente",
  "LabelNotificationsMaxQueueSizeHelp": "La limite de notification est de un évènement par seconde. Le notification seront ignorées si la file d’attente est à son maximum. Cela empêche un flot trop important.",
  "LabelNotificationTitleTemplate": "Modèle de Titre",
  "LabelNotStarted": "Non Démarré(e)",
  "LabelNumberOfBooks": "Nombre de Livres",
  "LabelNumberOfEpisodes": "Nombre d’Episodes",
  "LabelOpenRSSFeed": "Ouvrir le flux RSS",
  "LabelOverwrite": "Écraser",
  "LabelPassword": "Mot de passe",
  "LabelPath": "Chemin",
  "LabelPermissionsAccessAllLibraries": "Peut accéder à toutes les bibliothèque",
  "LabelPermissionsAccessAllTags": "Peut accéder à toutes les étiquettes",
  "LabelPermissionsAccessExplicitContent": "Peut accéder au contenu restreint",
  "LabelPermissionsDelete": "Peut supprimer",
  "LabelPermissionsDownload": "Peut télécharger",
  "LabelPermissionsUpdate": "Peut mettre à jour",
  "LabelPermissionsUpload": "Peut téléverser",
  "LabelPhotoPathURL": "Chemin / URL des photos",
  "LabelPlaylists": "Listes de lecture",
  "LabelPlayMethod": "Méthode d’écoute",
  "LabelPodcast": "Podcast",
  "LabelPodcasts": "Podcasts",
  "LabelPodcastType": "Podcast Type",
  "LabelPrefixesToIgnore": "Préfixes à Ignorer (Insensible à la Casse)",
  "LabelPreventIndexing": "Prevent your feed from being indexed by iTunes and Google podcast directories",
  "LabelProgress": "Progression",
  "LabelProvider": "Fournisseur",
  "LabelPubDate": "Date de publication",
  "LabelPublisher": "Éditeur",
  "LabelPublishYear": "Année d’édition",
  "LabelRecentlyAdded": "Derniers ajouts",
  "LabelRecentSeries": "Séries récentes",
  "LabelRecommended": "Recommandé",
  "LabelRegion": "Région",
  "LabelReleaseDate": "Date de parution",
  "LabelRemoveCover": "Supprimer la couverture",
  "LabelRSSFeedCustomOwnerEmail": "Custom owner Email",
  "LabelRSSFeedCustomOwnerName": "Custom owner Name",
  "LabelRSSFeedOpen": "Flux RSS ouvert",
  "LabelRSSFeedPreventIndexing": "Prevent Indexing",
  "LabelRSSFeedSlug": "Identificateur d’adresse du Flux RSS ",
  "LabelRSSFeedURL": "Adresse du flux RSS",
  "LabelSearchTerm": "Terme de recherche",
  "LabelSearchTitle": "Titre de recherche",
  "LabelSearchTitleOrASIN": "Recherche du titre ou ASIN",
  "LabelSeason": "Saison",
  "LabelSequence": "Séquence",
  "LabelSeries": "Séries",
  "LabelSeriesName": "Nom de la série",
  "LabelSeriesProgress": "Progression de séries",
  "LabelSettingsBookshelfViewHelp": "Interface Skeuomorphic avec une étagère en bois",
  "LabelSettingsChromecastSupport": "Support du Chromecast",
  "LabelSettingsDateFormat": "Format de date",
  "LabelSettingsDisableWatcher": "Désactiver la surveillance",
  "LabelSettingsDisableWatcherForLibrary": "Désactiver la surveillance des dossiers pour la bibliothèque",
  "LabelSettingsDisableWatcherHelp": "Désactive la mise à jour automatique lorsque les fichiers changent. *Nécessite un redémarrage*",
  "LabelSettingsEnableEReader": "Active E-reader pour tous les utilisateurs",
  "LabelSettingsEnableEReaderHelp": "E-reader est toujours en cours de développement, mais ce paramètre l’active pour tous les utilisateurs (ou utiliser l’interrupteur « Fonctionnalités expérimentales » pour l’activer seulement pour vous)",
  "LabelSettingsExperimentalFeatures": "Fonctionnalités expérimentales",
  "LabelSettingsExperimentalFeaturesHelp": "Fonctionnalités en cours de développement sur lesquels nous attendons votre retour et expérience. Cliquer pour ouvrir la discussion Github.",
  "LabelSettingsFindCovers": "Chercher des couvertures de livre",
  "LabelSettingsFindCoversHelp": "Si votre livre audio ne possède pas de couverture intégrée ou une image de couverture dans le dossier, l’analyser tentera de récupérer une couverture.<br>Attention, cela peut augmenter le temps d’analyse.",
  "LabelSettingsHomePageBookshelfView": "La page d’accueil utilise la vue étagère",
  "LabelSettingsLibraryBookshelfView": "La bibliothèque utilise la vue étagère",
  "LabelSettingsOverdriveMediaMarkers": "Utiliser Overdrive Media Marker pour les chapitres",
  "LabelSettingsOverdriveMediaMarkersHelp": "Les fichiers MP3 d’Overdrive viennent avec les minutages des chapitres intégrés en métadonnées. Activer ce paramètre utilisera ces minutages pour les chapitres automatiquement.",
  "LabelSettingsParseSubtitles": "Analyse des sous-titres",
  "LabelSettingsParseSubtitlesHelp": "Extrait les sous-titres depuis le dossier du Livre Audio.<br>Les sous-titres doivent être séparés par «  -  »<br>i.e. « Titre du Livre - Ceci est un sous-titre » aura le sous-titre « Ceci est un sous-titre »",
  "LabelSettingsPreferAudioMetadata": "Préférer les Métadonnées audio",
  "LabelSettingsPreferAudioMetadataHelp": "Les méta étiquettes ID3 des fichiers audios seront utilisés à la place des noms de dossier pour les détails du livre audio",
  "LabelSettingsPreferMatchedMetadata": "Préférer les Métadonnées par correspondance",
  "LabelSettingsPreferMatchedMetadataHelp": "Les métadonnées par correspondance écrase les détails de l’article lors d’une recherche par correspondance rapide. Par défaut, la recherche par correspondance rapide ne comblera que les éléments manquant.",
  "LabelSettingsPreferOPFMetadata": "Préférer les Métadonnées OPF",
  "LabelSettingsPreferOPFMetadataHelp": "Les fichiers de métadonnées OPF seront utilisés à la place des noms de dossier pour les détails du Livre Audio",
  "LabelSettingsSkipMatchingBooksWithASIN": "Ignorer la recherche par correspondance sur les livres ayant déjà un ASIN",
  "LabelSettingsSkipMatchingBooksWithISBN": "Ignorer la recherche par correspondance sur les livres ayant déjà un ISBN",
  "LabelSettingsSortingIgnorePrefixes": "Ignorer les préfixes lors du tri",
  "LabelSettingsSortingIgnorePrefixesHelp": "i.e. pour le préfixe « le », le livre avec pour titre « Le Titre du Livre » sera trié en tant que « Titre du Livre, Le »",
  "LabelSettingsSquareBookCovers": "Utiliser des couvertures carrées",
  "LabelSettingsSquareBookCoversHelp": "Préférer les couvertures carrées par rapport aux couvertures standardes de 1.6:1.",
  "LabelSettingsStoreCoversWithItem": "Enregistrer la couverture avec les articles",
  "LabelSettingsStoreCoversWithItemHelp": "Par défaut, les couvertures sont enregistrées dans /metadata/items. Activer ce paramètre enregistrera les couvertures dans le dossier avec les fichiers de l’article. Seul un fichier nommé « cover » sera conservé.",
  "LabelSettingsStoreMetadataWithItem": "Enregistrer les Métadonnées avec les articles",
  "LabelSettingsStoreMetadataWithItemHelp": "Par défaut, les métadonnées sont enregistrées dans /metadata/items. Activer ce paramètre enregistrera les métadonnées dans le dossier de l’article avec une extension « .abs ».",
  "LabelSettingsTimeFormat": "Time Format",
  "LabelShowAll": "Afficher Tout",
  "LabelSize": "Taille",
  "LabelSleepTimer": "Minuterie",
  "LabelStart": "Démarrer",
  "LabelStarted": "Démarré",
  "LabelStartedAt": "Démarré à",
  "LabelStartTime": "Heure de Démarrage",
  "LabelStatsAudioTracks": "Pistes Audios",
  "LabelStatsAuthors": "Auteurs",
  "LabelStatsBestDay": "Meilleur Jour",
  "LabelStatsDailyAverage": "Moyenne Journalière",
  "LabelStatsDays": "Jours",
  "LabelStatsDaysListened": "Jours d’écoute",
  "LabelStatsHours": "Heures",
  "LabelStatsInARow": "d’affilé(s)",
  "LabelStatsItemsFinished": "Articles terminés",
  "LabelStatsItemsInLibrary": "Articles dans la Bibliothèque",
  "LabelStatsMinutes": "minutes",
  "LabelStatsMinutesListening": "Minutes d’écoute",
  "LabelStatsOverallDays": "Jours au total",
  "LabelStatsOverallHours": "Heures au total",
  "LabelStatsWeekListening": "Écoute de la semaine",
  "LabelSubtitle": "Sous-Titre",
  "LabelSupportedFileTypes": "Types de fichiers supportés",
  "LabelTag": "Étiquette",
  "LabelTags": "Étiquettes",
  "LabelTagsAccessibleToUser": "Étiquettes accessibles à l’utilisateur",
  "LabelTasks": "Tasks Running",
  "LabelTimeListened": "Temps d’écoute",
  "LabelTimeListenedToday": "Nombres d’écoutes Aujourd’hui",
  "LabelTimeRemaining": "{0} restantes",
  "LabelTimeToShift": "Temps de décalage en secondes",
  "LabelTitle": "Titre",
  "LabelToolsEmbedMetadata": "Métadonnées Intégrées",
  "LabelToolsEmbedMetadataDescription": "Intègre les métadonnées au fichier audio avec la couverture et les chapitres.",
  "LabelToolsMakeM4b": "Créer un fichier Livre Audio M4B",
  "LabelToolsMakeM4bDescription": "Génère un fichier Livre Audio .M4B avec intégration des métadonnées, image de couverture et les chapitres.",
  "LabelToolsSplitM4b": "Scinde le fichier M4B en fichiers MP3",
  "LabelToolsSplitM4bDescription": "Créer plusieurs fichier MP3 à partir du découpage par chapitre, en incluant les métadonnées, l’image de couverture et les chapitres.",
  "LabelTotalDuration": "Durée Totale",
  "LabelTotalTimeListened": "Temps d’écoute total",
  "LabelTrackFromFilename": "Piste depuis le fichier",
  "LabelTrackFromMetadata": "Piste depuis les métadonnées",
  "LabelTracks": "Pistes",
  "LabelTracksMultiTrack": "Piste multiple",
  "LabelTracksSingleTrack": "Piste simple",
  "LabelType": "Type",
  "LabelUnknown": "Inconnu",
  "LabelUpdateCover": "Mettre à jour la couverture",
  "LabelUpdateCoverHelp": "Autoriser la mise à jour de la couverture existante lorsqu’une correspondance est trouvée",
  "LabelUpdatedAt": "Mis à jour à",
  "LabelUpdateDetails": "Mettre à jours les détails",
  "LabelUpdateDetailsHelp": "Autoriser la mise à jour des détails existants lorsqu’une correspondance est trouvée",
  "LabelUploaderDragAndDrop": "Glisser et déposer des fichiers ou dossiers",
  "LabelUploaderDropFiles": "Déposer des fichiers",
  "LabelUseChapterTrack": "Utiliser la piste du chapitre",
  "LabelUseFullTrack": "Utiliser la piste Complète",
  "LabelUser": "Utilisateur",
  "LabelUsername": "Nom d’utilisateur",
  "LabelValue": "Valeur",
  "LabelVersion": "Version",
  "LabelViewBookmarks": "Afficher les signets",
  "LabelViewChapters": "Afficher les chapitres",
  "LabelViewQueue": "Afficher la liste de lecture",
  "LabelVolume": "Volume",
  "LabelWeekdaysToRun": "Jours de la semaine à exécuter",
  "LabelYourAudiobookDuration": "Durée de vos livres audios",
  "LabelYourBookmarks": "Vos signets",
  "LabelYourPlaylists": "Vos listes de lecture",
  "LabelYourProgress": "Votre progression",
  "MessageAddToPlayerQueue": "Ajouter en file d’attente",
  "MessageAppriseDescription": "Nécessite une instance d’<a href=\"https://github.com/caronc/apprise-api\" target=\"_blank\">API Apprise</a> pour utiliser cette fonctionnalité ou une api qui prend en charge les mêmes requêtes. <br />l’URL de l’API Apprise doit comprendre le chemin complet pour envoyer la notification. Par exemple, si votre instance écoute sur <code>http://192.168.1.1:8337</code> alors vous devez mettre <code>http://192.168.1.1:8337/notify</code>.",
  "MessageBackupsDescription": "Les sauvegardes incluent les utilisateurs, la progression de lecture par utilisateur, les détails des articles des bibliothèques, les paramètres du serveur et les images sauvegardées. Les sauvegardes n’incluent pas les fichiers de votre bibliothèque.",
  "MessageBatchQuickMatchDescription": "La recherche par correspondance rapide tentera d’ajouter les couvertures et les métadonnées manquantes pour les articles sélectionnés. Activer l’option suivante pour autoriser la recherche par correspondance à écraser les données existantes.",
  "MessageBookshelfNoCollections": "Vous n’avez pas encore de collections",
  "MessageBookshelfNoResultsForFilter": "Aucun résultat pour le filtre « {0}: {1} »",
  "MessageBookshelfNoRSSFeeds": "Aucun flux RSS n’est ouvert",
  "MessageBookshelfNoSeries": "Vous n’avez aucune séries",
  "MessageChapterEndIsAfter": "Le Chapitre Fin est situé à la fin de votre Livre Audio",
  "MessageChapterErrorFirstNotZero": "Le premier capitre doit débuter à 0",
  "MessageChapterErrorStartGteDuration": "Horodatage invalide car il doit débuter avant la fin du livre",
  "MessageChapterErrorStartLtPrev": "Horodatage invalide car il doit débuter au moins après le précédent chapitre",
  "MessageChapterStartIsAfter": "Le Chapitre Début est situé au début de votre Livre Audio",
  "MessageCheckingCron": "Vérification du cron…",
  "MessageConfirmDeleteBackup": "Êtes-vous sûr de vouloir supprimer la Sauvegarde de {0} ?",
  "MessageConfirmDeleteLibrary": "Êtes-vous sûr de vouloir supprimer définitivement la bibliothèque « {0} » ?",
  "MessageConfirmDeleteSession": "Êtes-vous sûr de vouloir supprimer cette session ?",
  "MessageConfirmForceReScan": "Êtes-vous sûr de vouloir lancer une Analyse Forcée ?",
  "MessageConfirmMarkSeriesFinished": "Êtes-vous sûr de vouloir marquer comme terminé tous les livres de cette série ?",
  "MessageConfirmMarkSeriesNotFinished": "Êtes-vous sûr de vouloir marquer comme non terminé tous les livres de cette série ?",
  "MessageConfirmRemoveCollection": "Êtes-vous sûr de vouloir supprimer la collection « {0} » ?",
  "MessageConfirmRemoveEpisode": "Êtes-vous sûr de vouloir supprimer l’épisode « {0} » ?",
  "MessageConfirmRemoveEpisodes": "Êtes-vous sûr de vouloir supprimer {0} épisodes ?",
  "MessageConfirmRemovePlaylist": "Êtes-vous sûr de vouloir supprimer la liste de lecture « {0} » ?",
  "MessageConfirmRenameGenre": "Êtes-vous sûr de vouloir renommer le genre « {0} » vers « {1} » pour tous les articles ?",
  "MessageConfirmRenameGenreMergeNote": "Information: Ce genre existe déjà et sera fusionné.",
  "MessageConfirmRenameGenreWarning": "Attention ! Un genre similaire avec une casse différente existe déjà « {0} ».",
  "MessageConfirmRenameTag": "Êtes-vous sûr de vouloir renommer l’étiquette « {0} » vers « {1} » pour tous les articles ?",
  "MessageConfirmRenameTagMergeNote": "Information: Cette étiquette existe déjà et sera fusionnée.",
  "MessageConfirmRenameTagWarning": "Attention ! Une étiquette similaire avec une casse différente existe déjà « {0} ».",
  "MessageDownloadingEpisode": "Téléchargement de l’épisode",
  "MessageDragFilesIntoTrackOrder": "Faire glisser les fichiers dans l’ordre correct",
  "MessageEmbedFinished": "Intégration Terminée !",
  "MessageEpisodesQueuedForDownload": "{0} épisode(s) mis en file pour téléchargement",
  "MessageFeedURLWillBe": "l’URL du Flux sera {0}",
  "MessageFetching": "Récupération…",
  "MessageForceReScanDescription": "Analysera tous les fichiers de nouveau. Les étiquettes ID3 des fichiers audios, fichiers OPF, et les fichiers textes seront analysés comme s’ils étaient nouveaux.",
  "MessageImportantNotice": "Information Importante !",
  "MessageInsertChapterBelow": "Insérer le chapitre ci-dessous",
  "MessageItemsSelected": "{0} articles sélectionnés",
  "MessageItemsUpdated": "{0} articles mis à jour",
  "MessageJoinUsOn": "Rejoignez-nous sur",
  "MessageListeningSessionsInTheLastYear": "{0} sessions d’écoute l’an dernier",
  "MessageLoading": "Chargement…",
  "MessageLoadingFolders": "Chargement des dossiers…",
  "MessageM4BFailed": "M4B en échec !",
  "MessageM4BFinished": "M4B terminé !",
  "MessageMapChapterTitles": "Faire correspondre les titres des chapitres aux chapitres existants de votre livre audio sans ajuster l’horodatage.",
  "MessageMarkAsFinished": "Marquer comme terminé",
  "MessageMarkAsNotFinished": "Marquer comme non Terminé",
  "MessageMatchBooksDescription": "tentera de faire correspondre les livres de la bibliothèque avec les livres du fournisseur sélectionné pour combler les détails et couverture manquants. N’écrase pas les données existantes.",
  "MessageNoAudioTracks": "Aucune piste audio",
  "MessageNoAuthors": "Aucun auteur",
  "MessageNoBackups": "Aucune sauvegarde",
  "MessageNoBookmarks": "Aucun signet",
  "MessageNoChapters": "Aucun chapitre",
  "MessageNoCollections": "Aucune collection",
  "MessageNoCoversFound": "Aucune couverture trouvée",
  "MessageNoDescription": "Aucune description",
  "MessageNoDownloadsInProgress": "Aucun téléchargement en cours",
  "MessageNoDownloadsQueued": "Aucun téléchargement en file d’attente",
  "MessageNoEpisodeMatchesFound": "Aucune correspondance d’épisode trouvée",
  "MessageNoEpisodes": "Aucun épisode",
  "MessageNoFoldersAvailable": "Aucun dossier disponible",
  "MessageNoGenres": "Aucun genre",
  "MessageNoIssues": "Aucune parution",
  "MessageNoItems": "Aucun article",
  "MessageNoItemsFound": "Aucun article trouvé",
  "MessageNoListeningSessions": "Aucune session d’écoute en cours",
  "MessageNoLogs": "Aucun journaux",
  "MessageNoMediaProgress": "Aucun média en cours",
  "MessageNoNotifications": "Aucune notification",
  "MessageNoPodcastsFound": "Aucun podcast trouvé",
  "MessageNoResults": "Aucun résultat",
  "MessageNoSearchResultsFor": "Aucun résultat pour la recherche « {0} »",
  "MessageNoSeries": "Aucune série",
  "MessageNoTags": "Aucune d’étiquettes",
  "MessageNoTasksRunning": "No Tasks Running",
  "MessageNotYetImplemented": "Non implémenté",
  "MessageNoUpdateNecessary": "Aucune mise à jour nécessaire",
  "MessageNoUpdatesWereNecessary": "Aucune mise à jour n’était nécessaire",
  "MessageNoUserPlaylists": "Vous n’avez aucune liste de lecture",
  "MessageOr": "ou",
  "MessagePauseChapter": "Suspendre la lecture du chapitre",
  "MessagePlayChapter": "Écouter depuis le début du chapitre",
  "MessagePlaylistCreateFromCollection": "Créer une liste de lecture depuis la collection",
  "MessagePodcastHasNoRSSFeedForMatching": "Le Podcast n’a pas d’URL de flux RSS à utiliser pour la correspondance",
  "MessageQuickMatchDescription": "Renseigne les détails manquants ainsi que la couverture avec la première correspondance de « {0} ». N’écrase pas les données présentes à moins que le paramètre « Préférer les Métadonnées par correspondance » soit activé.",
  "MessageRemoveAllItemsWarning": "ATTENTION ! Cette action supprimera toute la base de données de la bibliothèque ainsi que les mises à jour ou correspondances qui auraient été effectuées. Cela n’a aucune incidence sur les fichiers de la bibliothèque. Souhaitez-vous continuer ?",
  "MessageRemoveChapter": "Supprimer le chapitre",
  "MessageRemoveEpisodes": "Suppression de {0} épisode(s)",
  "MessageRemoveFromPlayerQueue": "Supprimer de la liste d’écoute",
  "MessageRemoveUserWarning": "Êtes-vous certain de vouloir supprimer définitivement l’utilisateur « {0} » ?",
  "MessageReportBugsAndContribute": "Remonter des anomalies, demander des fonctionnalités et contribuer sur",
  "MessageResetChaptersConfirm": "Êtes-vous certain de vouloir réinitialiser les chapitres et annuler les changements effectués ?",
  "MessageRestoreBackupConfirm": "Êtes-vous certain de vouloir restaurer la sauvegarde créée le",
  "MessageRestoreBackupWarning": "Restaurer la sauvegarde écrasera la base de donnée située dans le dossier /config ainsi que les images sur /metadata/items et /metadata/authors.<br /><br />Les sauvegardes ne touchent pas aux fichiers de la bibliothèque. Si vous avez activé le paramètre pour sauvegarder les métadonnées et les images de couverture dans le même dossier que les fichiers, ceux-ci ne ni sauvegardés, ni écrasés lors de la restauration.<br /><br />Tous les clients utilisant votre serveur seront automatiquement mis à jour.",
  "MessageSearchResultsFor": "Résultats de recherche pour",
  "MessageServerCouldNotBeReached": "Serveur inaccessible",
  "MessageSetChaptersFromTracksDescription": "Positionne un chapitre par fichier audio, avec le titre du fichier comme titre de chapitre",
  "MessageStartPlaybackAtTime": "Démarrer la lecture pour « {0} » à {1} ?",
  "MessageThinking": "Je cherche…",
  "MessageUploaderItemFailed": "Échec du téléversement",
  "MessageUploaderItemSuccess": "Téléversement effectué !",
  "MessageUploading": "Téléversement…",
  "MessageValidCronExpression": "Expression cron valide",
  "MessageWatcherIsDisabledGlobally": "La surveillance est désactivée par un paramètre global du serveur",
  "MessageXLibraryIsEmpty": "La bibliothèque {0} est vide !",
  "MessageYourAudiobookDurationIsLonger": "La durée de votre Livre Audio est plus longue que la durée trouvée",
  "MessageYourAudiobookDurationIsShorter": "La durée de votre Livre Audio est plus courte que la durée trouvée",
  "NoteChangeRootPassword": "seul l’utilisateur « root » peut utiliser un mot de passe vide",
  "NoteChapterEditorTimes": "Information : l’horodatage du premier chapitre doit être à 0:00 et celui du dernier chapitre ne peut se situer au-delà de la durée du Livre Audio.",
  "NoteFolderPicker": "Information : Les dossiers déjà surveillés ne sont pas affichés",
  "NoteFolderPickerDebian": "Information : La sélection de dossier sur une installation debian n’est pas finalisée. Merci de renseigner le chemin complet vers votre bibliothèque manuellement.",
  "NoteRSSFeedPodcastAppsHttps": "Attention : la majorité des application de podcast nécessite une adresse de flux en HTTPS.",
  "NoteRSSFeedPodcastAppsPubDate": "Attention : un ou plusieurs de vos épisodes ne possèdent pas de date de publication. Certaines applications de podcast le requièrent.",
  "NoteUploaderFoldersWithMediaFiles": "Les dossiers contenant des fichiers multimédias seront traités comme des éléments distincts de la bibliothèque.",
  "NoteUploaderOnlyAudioFiles": "Si vous téléverser uniquement des fichiers audio, chaque fichier audio sera traité comme un livre audio distinct.",
  "NoteUploaderUnsupportedFiles": "Les fichiers non pris en charge sont ignorés. Lorsque vous choisissez ou déposez un dossier, les autres fichiers qui ne sont pas dans un dossier d’élément sont ignorés.",
  "PlaceholderNewCollection": "Nom de la nouvelle collection",
  "PlaceholderNewFolderPath": "Nouveau chemin de dossier",
  "PlaceholderNewPlaylist": "Nouveau nom de liste de lecture",
<<<<<<< HEAD
  "PlaceholderSearch": "Recherche...",
  "PlaceholderSearchEpisode": "Search episode...",
=======
  "PlaceholderSearch": "Recherche…",
>>>>>>> 146093d8
  "ToastAccountUpdateFailed": "Échec de la mise à jour du compte",
  "ToastAccountUpdateSuccess": "Compte mis à jour",
  "ToastAuthorImageRemoveFailed": "Échec de la suppression de l’image",
  "ToastAuthorImageRemoveSuccess": "Image de l’auteur supprimée",
  "ToastAuthorUpdateFailed": "Échec de la mise à jour de l’auteur",
  "ToastAuthorUpdateMerged": "Auteur fusionné",
  "ToastAuthorUpdateSuccess": "Auteur mis à jour",
  "ToastAuthorUpdateSuccessNoImageFound": "Auteur mis à jour (aucune image trouvée)",
  "ToastBackupCreateFailed": "Échec de la création de sauvegarde",
  "ToastBackupCreateSuccess": "Sauvegarde créée",
  "ToastBackupDeleteFailed": "Échec de la suppression de sauvegarde",
  "ToastBackupDeleteSuccess": "Sauvegarde supprimée",
  "ToastBackupRestoreFailed": "Échec de la restauration de sauvegarde",
  "ToastBackupUploadFailed": "Échec du téléversement de sauvegarde",
  "ToastBackupUploadSuccess": "Sauvegarde téléversée",
  "ToastBatchUpdateFailed": "Échec de la mise à jour par lot",
  "ToastBatchUpdateSuccess": "Mise à jour par lot terminée",
  "ToastBookmarkCreateFailed": "Échec de la création de signet",
  "ToastBookmarkCreateSuccess": "Signet ajouté",
  "ToastBookmarkRemoveFailed": "Échec de la suppression de signet",
  "ToastBookmarkRemoveSuccess": "Signet supprimé",
  "ToastBookmarkUpdateFailed": "Échec de la mise à jour de signet",
  "ToastBookmarkUpdateSuccess": "Signet mis à jour",
  "ToastChaptersHaveErrors": "Les chapitres contiennent des erreurs",
  "ToastChaptersMustHaveTitles": "Les chapitre doivent avoir un titre",
  "ToastCollectionItemsRemoveFailed": "Échec de la suppression de(s) article(s) de la collection",
  "ToastCollectionItemsRemoveSuccess": "Article(s) supprimé(s) de la collection",
  "ToastCollectionRemoveFailed": "Échec de la suppression de la collection",
  "ToastCollectionRemoveSuccess": "Collection supprimée",
  "ToastCollectionUpdateFailed": "Échec de la mise à jour de la collection",
  "ToastCollectionUpdateSuccess": "Collection mise à jour",
  "ToastItemCoverUpdateFailed": "Échec de la mise à jour de la couverture de l’article",
  "ToastItemCoverUpdateSuccess": "Couverture de l’article mise à jour",
  "ToastItemDetailsUpdateFailed": "Échec de la mise à jour des détails de l’article",
  "ToastItemDetailsUpdateSuccess": "Détails de l’article mis à jour",
  "ToastItemDetailsUpdateUnneeded": "Pas de mise à jour nécessaire sur les détails de l’article",
  "ToastItemMarkedAsFinishedFailed": "Échec de l’annotation terminée",
  "ToastItemMarkedAsFinishedSuccess": "Article marqué comme terminé",
  "ToastItemMarkedAsNotFinishedFailed": "Échec de l’annotation non-terminée",
  "ToastItemMarkedAsNotFinishedSuccess": "Article marqué comme non-terminé",
  "ToastLibraryCreateFailed": "Échec de la création de bibliothèque",
  "ToastLibraryCreateSuccess": "Bibliothèque « {0} » créée",
  "ToastLibraryDeleteFailed": "Échec de la suppression de la bibliothèque",
  "ToastLibraryDeleteSuccess": "Bibliothèque supprimée",
  "ToastLibraryScanFailedToStart": "Échec du démarrage de l’analyse",
  "ToastLibraryScanStarted": "Analyse de la bibliothèque démarrée",
  "ToastLibraryUpdateFailed": "Échec de la mise à jour de la bibliothèque",
  "ToastLibraryUpdateSuccess": "Bibliothèque « {0} » mise à jour",
  "ToastPlaylistCreateFailed": "Échec de la création de la liste de lecture",
  "ToastPlaylistCreateSuccess": "Liste de lecture créée",
  "ToastPlaylistRemoveFailed": "Échec de la suppression de la liste de lecture",
  "ToastPlaylistRemoveSuccess": "Liste de lecture supprimée",
  "ToastPlaylistUpdateFailed": "Échec de la mise à jour de la liste de lecture",
  "ToastPlaylistUpdateSuccess": "Liste de lecture mise à jour",
  "ToastPodcastCreateFailed": "Échec de la création du Podcast",
  "ToastPodcastCreateSuccess": "Podcast créé",
  "ToastRemoveItemFromCollectionFailed": "Échec de la suppression de l’article de la collection",
  "ToastRemoveItemFromCollectionSuccess": "Article supprimé de la collection",
  "ToastRSSFeedCloseFailed": "Échec de la fermeture du flux RSS",
  "ToastRSSFeedCloseSuccess": "Flux RSS fermé",
  "ToastSeriesUpdateFailed": "Échec de la mise à jour de la série",
  "ToastSeriesUpdateSuccess": "Mise à jour de la série réussie",
  "ToastSessionDeleteFailed": "Échec de la suppression de session",
  "ToastSessionDeleteSuccess": "Session supprimée",
  "ToastSocketConnected": "WebSocket connecté",
  "ToastSocketDisconnected": "WebSocket déconnecté",
  "ToastSocketFailedToConnect": "Échec de la connexion WebSocket",
  "ToastUserDeleteFailed": "Échec de la suppression de l’utilisateur",
  "ToastUserDeleteSuccess": "Utilisateur supprimé"
}<|MERGE_RESOLUTION|>--- conflicted
+++ resolved
@@ -565,12 +565,8 @@
   "PlaceholderNewCollection": "Nom de la nouvelle collection",
   "PlaceholderNewFolderPath": "Nouveau chemin de dossier",
   "PlaceholderNewPlaylist": "Nouveau nom de liste de lecture",
-<<<<<<< HEAD
   "PlaceholderSearch": "Recherche...",
   "PlaceholderSearchEpisode": "Search episode...",
-=======
-  "PlaceholderSearch": "Recherche…",
->>>>>>> 146093d8
   "ToastAccountUpdateFailed": "Échec de la mise à jour du compte",
   "ToastAccountUpdateSuccess": "Compte mis à jour",
   "ToastAuthorImageRemoveFailed": "Échec de la suppression de l’image",
