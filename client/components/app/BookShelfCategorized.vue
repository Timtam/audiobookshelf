--- conflicted
+++ resolved
@@ -17,11 +17,7 @@
     <div v-else-if="isAlternativeBookshelfView" class="w-full mb-24e">
       <template v-for="(shelf, index) in supportedShelves">
         <widgets-item-slider :shelf-id="shelf.id" :key="index + '.'" :items="shelf.entities" :continue-listening-shelf="shelf.id === 'continue-listening' || shelf.id === 'continue-reading'" :type="shelf.type" class="bookshelf-row pl-8e my-6e" @selectEntity="(payload) => selectEntity(payload, index)">
-<<<<<<< HEAD
-          <p role="heading" aria-level="2" class="font-semibold text-gray-100">{{ $strings[shelf.labelStringKey] }}</p>
-=======
           <h2 class="font-semibold text-gray-100">{{ $strings[shelf.labelStringKey] }}</h2>
->>>>>>> de8b0abc
         </widgets-item-slider>
       </template>
     </div>
