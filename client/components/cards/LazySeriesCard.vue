<template>
  <div cy-id="card" ref="card" :id="`series-card-${index}`" :style="{ width: width + 'px', height: height + 'px' }" class="absolute rounded-sm z-30 cursor-pointer" @mousedown.prevent @mouseup.prevent @mousemove.prevent @mouseover="mouseover" @mouseleave="mouseleave" @click="clickCard">
    <div class="absolute top-0 left-0 w-full box-shadow-book shadow-height" />
    <div class="w-full h-full bg-primary relative rounded overflow-hidden z-0">
      <covers-group-cover v-if="series" ref="cover" :id="seriesId" :name="displayTitle" :book-items="books" :width="width" :height="height" :book-cover-aspect-ratio="bookCoverAspectRatio" />
    </div>

    <div cy-id="seriesLengthMarker" class="absolute z-10 top-1.5 right-1.5 rounded-md leading-3 text-sm p-1 font-semibold text-white flex items-center justify-center" style="background-color: #cd9d49dd">{{ books.length }}</div>

    <div cy-id="seriesProgressBar" v-if="seriesPercentInProgress > 0" class="absolute bottom-0 left-0 h-1 shadow-sm max-w-full z-10 rounded-b w-full" :class="isSeriesFinished ? 'bg-success' : 'bg-yellow-400'" :style="{ width: seriesPercentInProgress * 100 + '%' }" />

<<<<<<< HEAD
    <div v-if="hasValidCovers" class="bg-black bg-opacity-60 absolute top-0 left-0 w-full h-full flex items-center justify-center text-center transition-opacity" :class="isHovering ? '' : 'opacity-0'" :style="{ padding: `${sizeMultiplier}rem` }">
      <p :style="{ fontSize: 1.2 * sizeMultiplier + 'rem' }" role="heading" aria-level="3">{{ displayTitle }}</p>
=======
    <div cy-id="hoveringDisplayTitle" v-if="hasValidCovers" class="bg-black bg-opacity-60 absolute top-0 left-0 w-full h-full flex items-center justify-center text-center transition-opacity" :class="isHovering ? '' : 'opacity-0'" :style="{ padding: `${sizeMultiplier}rem` }">
      <p :style="{ fontSize: 1.2 * sizeMultiplier + 'rem' }">{{ displayTitle }}</p>
>>>>>>> bf893a56
    </div>

    <span cy-id="rssFeedMarker" v-if="!isHovering && rssFeed" class="absolute z-10 material-icons text-success" :style="{ top: 0.5 * sizeMultiplier + 'rem', left: 0.5 * sizeMultiplier + 'rem', fontSize: 1.5 * sizeMultiplier + 'rem' }">rss_feed</span>

    <div cy-id="standardBottomText" v-if="!isAlternativeBookshelfView" class="categoryPlacard absolute z-10 left-0 right-0 mx-auto -bottom-6 h-6 rounded-md text-center" :style="{ width: Math.min(200, width) + 'px' }">
      <div class="w-full h-full shinyBlack flex items-center justify-center rounded-sm border" :style="{ padding: `0rem ${0.5 * sizeMultiplier}rem` }">
<<<<<<< HEAD
        <p class="truncate" :style="{ fontSize: labelFontSize + 'rem' }" role="heading" aria-level="3">{{ displayTitle }}</p>
      </div>
    </div>
    <div v-else class="absolute z-30 left-0 right-0 mx-auto -bottom-8 h-8 py-1 rounded-md text-center">
      <p class="truncate" :style="{ fontSize: labelFontSize * sizeMultiplier + 'rem' }" role="heading" aria-level="3">{{ displayTitle }}</p>
      <p v-if="displaySortLine" class="truncate text-gray-400" :style="{ fontSize: 0.8 * sizeMultiplier + 'rem' }">{{ displaySortLine }}</p>
=======
        <p cy-id="standardBottomDisplayTitle" class="truncate" :style="{ fontSize: labelFontSize + 'rem' }">{{ displayTitle }}</p>
      </div>
    </div>
    <div cy-id="detailBottomText" v-else class="absolute z-30 left-0 right-0 mx-auto -bottom-8 h-8 py-1 rounded-md text-center">
      <p cy-id="detailBottomDisplayTitle" class="truncate" :style="{ fontSize: labelFontSize * sizeMultiplier + 'rem' }">{{ displayTitle }}</p>
      <p cy-id="detailBottomSortLine" v-if="displaySortLine" class="truncate text-gray-400" :style="{ fontSize: 0.8 * sizeMultiplier + 'rem' }">{{ displaySortLine }}</p>
>>>>>>> bf893a56
    </div>
  </div>
</template>

<script>
export default {
  props: {
    index: Number,
    width: Number,
    height: Number,
    bookCoverAspectRatio: Number,
    bookshelfView: {
      type: Number,
      default: 0
    },
    isCategorized: Boolean,
    seriesMount: {
      type: Object,
      default: () => null
    },
    sortingIgnorePrefix: Boolean,
    orderBy: String
  },
  data() {
    return {
      series: null,
      isSelectionMode: false,
      selected: false,
      isHovering: false,
      imageReady: false
    }
  },
  computed: {
    dateFormat() {
      return this.store.state.serverSettings.dateFormat
    },
    labelFontSize() {
      if (this.width < 160) return 0.75
      return 0.875
    },
    sizeMultiplier() {
      if (this.bookCoverAspectRatio === 1) return this.width / (120 * 1.6 * 2)
      return this.width / 240
    },
    seriesId() {
      return this.series ? this.series.id : ''
    },
    title() {
      return this.series ? this.series.name : ''
    },
    nameIgnorePrefix() {
      return this.series ? this.series.nameIgnorePrefix : ''
    },
    displayTitle() {
      if (this.sortingIgnorePrefix) return this.nameIgnorePrefix || this.title
      return this.title
    },
    displaySortLine() {
      switch (this.orderBy) {
        case 'addedAt':
          return `${this.$strings.LabelAdded} ${this.$formatDate(this.addedAt, this.dateFormat)}`
        case 'totalDuration':
          return `${this.$strings.LabelDuration} ${this.$elapsedPrettyExtended(this.totalDuration, false)}`
        case 'lastBookUpdated':
          const lastUpdated = Math.max(...this.books.map((x) => x.updatedAt), 0)
          return `${this.$strings.LabelLastBookUpdated} ${this.$formatDate(lastUpdated, this.dateFormat)}`
        case 'lastBookAdded':
          const lastBookAdded = Math.max(...this.books.map((x) => x.addedAt), 0)
          return `${this.$strings.LabelLastBookAdded} ${this.$formatDate(lastBookAdded, this.dateFormat)}`
        default:
          return null
      }
    },
    books() {
      return this.series ? this.series.books || [] : []
    },
    addedAt() {
      return this.series ? this.series.addedAt : 0
    },
    totalDuration() {
      return this.series ? this.series.totalDuration : 0
    },
    seriesBookProgress() {
      return this.books
        .map((libraryItem) => {
          return this.store.getters['user/getUserMediaProgress'](libraryItem.id)
        })
        .filter((p) => !!p)
    },
    seriesBooksFinished() {
      return this.seriesBookProgress.filter((p) => p.isFinished)
    },
    hasSeriesBookInProgress() {
      return this.seriesBookProgress.some((p) => !p.isFinished && p.progress > 0)
    },
    seriesPercentInProgress() {
      if (!this.books.length) return 0
      let progressPercent = 0
      this.seriesBookProgress.forEach((progress) => {
        progressPercent += progress.isFinished ? 1 : progress.progress || 0
      })
      progressPercent /= this.books.length
      return Math.min(1, Math.max(0, progressPercent))
    },
    isSeriesFinished() {
      return this.books.length === this.seriesBooksFinished.length
    },
    store() {
      return this.$store || this.$nuxt.$store
    },
    currentLibraryId() {
      return this.store.state.libraries.currentLibraryId
    },
    seriesBooksRoute() {
      return `/library/${this.currentLibraryId}/series/${this.seriesId}`
    },
    hasValidCovers() {
      var validCovers = this.books.map((bookItem) => bookItem.media.coverPath)
      return !!validCovers.length
    },
    isAlternativeBookshelfView() {
      const constants = this.$constants || this.$nuxt.$constants
      return this.bookshelfView == constants.BookshelfView.DETAIL
    },
    rssFeed() {
      return this.series ? this.series.rssFeed : null
    }
  },
  methods: {
    setEntity(_series) {
      this.series = _series
    },
    setSelectionMode(val) {
      this.isSelectionMode = val
    },
    mouseover() {
      this.isHovering = true
    },
    mouseleave() {
      this.isHovering = false
    },
    clickCard() {
      if (!this.series) return
      var router = this.$router || this.$nuxt.$router
      router.push(`/library/${this.currentLibraryId}/series/${this.seriesId}`)
    },
    imageLoaded() {
      this.imageReady = true
    },
    destroy() {
      // destroy the vue listeners, etc
      this.$destroy()

      // remove the element from the DOM
      if (this.$el && this.$el.parentNode) {
        this.$el.parentNode.removeChild(this.$el)
      } else if (this.$el && this.$el.remove) {
        this.$el.remove()
      }
    }
  },
  mounted() {
    if (this.seriesMount) {
      this.setEntity(this.seriesMount)
    }
  },
  beforeDestroy() {}
}
</script><|MERGE_RESOLUTION|>--- conflicted
+++ resolved
@@ -9,34 +9,20 @@
 
     <div cy-id="seriesProgressBar" v-if="seriesPercentInProgress > 0" class="absolute bottom-0 left-0 h-1 shadow-sm max-w-full z-10 rounded-b w-full" :class="isSeriesFinished ? 'bg-success' : 'bg-yellow-400'" :style="{ width: seriesPercentInProgress * 100 + '%' }" />
 
-<<<<<<< HEAD
-    <div v-if="hasValidCovers" class="bg-black bg-opacity-60 absolute top-0 left-0 w-full h-full flex items-center justify-center text-center transition-opacity" :class="isHovering ? '' : 'opacity-0'" :style="{ padding: `${sizeMultiplier}rem` }">
+    <div cy-id="hoveringDisplayTitle" v-if="hasValidCovers" class="bg-black bg-opacity-60 absolute top-0 left-0 w-full h-full flex items-center justify-center text-center transition-opacity" :class="isHovering ? '' : 'opacity-0'" :style="{ padding: `${sizeMultiplier}rem` }">
       <p :style="{ fontSize: 1.2 * sizeMultiplier + 'rem' }" role="heading" aria-level="3">{{ displayTitle }}</p>
-=======
-    <div cy-id="hoveringDisplayTitle" v-if="hasValidCovers" class="bg-black bg-opacity-60 absolute top-0 left-0 w-full h-full flex items-center justify-center text-center transition-opacity" :class="isHovering ? '' : 'opacity-0'" :style="{ padding: `${sizeMultiplier}rem` }">
-      <p :style="{ fontSize: 1.2 * sizeMultiplier + 'rem' }">{{ displayTitle }}</p>
->>>>>>> bf893a56
     </div>
 
     <span cy-id="rssFeedMarker" v-if="!isHovering && rssFeed" class="absolute z-10 material-icons text-success" :style="{ top: 0.5 * sizeMultiplier + 'rem', left: 0.5 * sizeMultiplier + 'rem', fontSize: 1.5 * sizeMultiplier + 'rem' }">rss_feed</span>
 
     <div cy-id="standardBottomText" v-if="!isAlternativeBookshelfView" class="categoryPlacard absolute z-10 left-0 right-0 mx-auto -bottom-6 h-6 rounded-md text-center" :style="{ width: Math.min(200, width) + 'px' }">
       <div class="w-full h-full shinyBlack flex items-center justify-center rounded-sm border" :style="{ padding: `0rem ${0.5 * sizeMultiplier}rem` }">
-<<<<<<< HEAD
-        <p class="truncate" :style="{ fontSize: labelFontSize + 'rem' }" role="heading" aria-level="3">{{ displayTitle }}</p>
-      </div>
-    </div>
-    <div v-else class="absolute z-30 left-0 right-0 mx-auto -bottom-8 h-8 py-1 rounded-md text-center">
-      <p class="truncate" :style="{ fontSize: labelFontSize * sizeMultiplier + 'rem' }" role="heading" aria-level="3">{{ displayTitle }}</p>
-      <p v-if="displaySortLine" class="truncate text-gray-400" :style="{ fontSize: 0.8 * sizeMultiplier + 'rem' }">{{ displaySortLine }}</p>
-=======
-        <p cy-id="standardBottomDisplayTitle" class="truncate" :style="{ fontSize: labelFontSize + 'rem' }">{{ displayTitle }}</p>
+        <p cy-id="standardBottomDisplayTitle" class="truncate" :style="{ fontSize: labelFontSize + 'rem' }" role="heading" aria-level="3">{{ displayTitle }}</p>
       </div>
     </div>
     <div cy-id="detailBottomText" v-else class="absolute z-30 left-0 right-0 mx-auto -bottom-8 h-8 py-1 rounded-md text-center">
-      <p cy-id="detailBottomDisplayTitle" class="truncate" :style="{ fontSize: labelFontSize * sizeMultiplier + 'rem' }">{{ displayTitle }}</p>
+      <p cy-id="detailBottomDisplayTitle" class="truncate" :style="{ fontSize: labelFontSize * sizeMultiplier + 'rem' }" role="heading" aria-level="3">{{ displayTitle }}</p>
       <p cy-id="detailBottomSortLine" v-if="displaySortLine" class="truncate text-gray-400" :style="{ fontSize: 0.8 * sizeMultiplier + 'rem' }">{{ displaySortLine }}</p>
->>>>>>> bf893a56
     </div>
   </div>
 </template>
