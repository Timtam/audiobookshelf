--- conflicted
+++ resolved
@@ -20,13 +20,8 @@
     </div>
 
     <div cy-id="standardBottomText" v-if="!isAlternativeBookshelfView" class="categoryPlacard absolute z-10 left-0 right-0 mx-auto -bottom-6e h-6e rounded-md text-center" :style="{ width: Math.min(200, cardWidth) + 'px' }">
-<<<<<<< HEAD
-      <div class="w-full h-full shinyBlack flex items-center justify-center rounded-sm border" :style="{ padding: `0em 0.5em` }">
-        <p cy-id="standardBottomDisplayTitle" class="truncate" :style="{ fontSize: labelFontSize + 'em' }" role="heading" aria-level="3">{{ displayTitle }}</p>
-=======
       <div class="w-full h-full shinyBlack flex items-center justify-center rounded-xs border" :style="{ padding: `0em 0.5em` }">
-        <p cy-id="standardBottomDisplayTitle" class="truncate" :style="{ fontSize: labelFontSize + 'em' }">{{ displayTitle }}</p>
->>>>>>> 7f3421f7
+        <p cy-id="standardBottomDisplayTitle" class="truncate" :style="{ fontSize: labelFontSize + 'em' } role="heading" aria-level="3"">{{ displayTitle }}</p>
       </div>
     </div>
     <div cy-id="detailBottomText" v-else class="relative z-30 left-0 right-0 mx-auto py-1e rounded-md text-center">
