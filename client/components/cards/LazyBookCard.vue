<template>
  <div ref="card" :id="`book-card-${index}`" tabindex="0" :style="{ minWidth: coverWidth + 'px', maxWidth: coverWidth + 'px' }" class="absolute rounded-xs z-10 cursor-pointer" @mousedown.prevent @mouseup.prevent @mousemove.prevent @mouseover="mouseover" @mouseleave="mouseleave" @click="clickCard">
    <div :id="`cover-area-${index}`" class="relative w-full top-0 left-0 rounded-sm overflow-hidden z-10 bg-primary box-shadow-book" :style="{ height: coverHeight + 'px ' }">
      <!-- When cover image does not fill -->
      <div cy-id="coverBg" v-show="showCoverBg" class="absolute top-0 left-0 w-full h-full overflow-hidden rounded-xs bg-primary">
        <div class="absolute cover-bg" ref="coverBg" />
      </div>

      <div cy-id="seriesSequenceList" v-if="seriesSequenceList" class="absolute rounded-lg bg-black/90 box-shadow-md z-20 text-right" :style="{ top: 0.375 + 'em', right: 0.375 + 'em', padding: `0.1em 0.25em` }" style="background-color: #78350f">
        <p :style="{ fontSize: 0.8 + 'em' }">#{{ seriesSequenceList }}</p>
      </div>
      <div cy-id="booksInSeries" v-else-if="booksInSeries" class="absolute rounded-lg bg-black/90 box-shadow-md z-20" :style="{ top: 0.375 + 'em', right: 0.375 + 'em', padding: `0.1em 0.25em` }" style="background-color: #cd9d49dd">
        <p :style="{ fontSize: 0.8 + 'em' }">{{ booksInSeries }}</p>
      </div>

      <div class="w-full h-full absolute top-0 left-0 rounded-sm overflow-hidden z-10">
        <div cy-id="titleImageNotReady" v-show="libraryItem && !imageReady" aria-hidden="true" class="absolute top-0 left-0 w-full h-full flex items-center justify-center" :style="{ padding: 0.5 + 'em' }">
          <p :style="{ fontSize: 0.8 + 'em' }" class="text-gray-300 text-center">{{ title }}</p>
        </div>

        <!-- Cover Image -->
        <img cy-id="coverImage" v-if="libraryItem" :alt="`${displayTitle}, ${$strings.LabelCover}`" ref="cover" aria-hidden="true" :src="bookCoverSrc" class="relative w-full h-full transition-opacity duration-300" :class="showCoverBg ? 'object-contain' : 'object-fill'" @load="imageLoaded" :style="{ opacity: imageReady ? 1 : 0 }" />

        <!-- Placeholder Cover Title & Author -->
        <div cy-id="placeholderTitle" v-if="!hasCover" class="absolute top-0 left-0 right-0 bottom-0 w-full h-full flex items-center justify-center" :style="{ padding: placeholderCoverPadding + 'em' }">
          <div>
            <p cy-id="placeholderTitleText" aria-hidden="true" class="text-center" style="color: rgb(247 223 187)" :style="{ fontSize: titleFontSize + 'em' }">{{ titleCleaned }}</p>
          </div>
        </div>
        <div cy-id="placeholderAuthor" v-if="!hasCover" class="absolute left-0 right-0 w-full flex items-center justify-center" :style="{ padding: placeholderCoverPadding + 'em', bottom: authorBottom + 'em' }">
          <p cy-id="placeholderAuthorText" aria-hidden="true" class="text-center" style="color: rgb(247 223 187); opacity: 0.75" :style="{ fontSize: authorFontSize + 'em' }">{{ authorCleaned }}</p>
        </div>

        <!-- No progress shown for podcasts (unless showing podcast episode) -->
        <div cy-id="progressBar" v-if="!isPodcast || episodeProgress" class="absolute bottom-0 left-0 h-1e max-w-full z-20 rounded-b box-shadow-progressbar" :class="itemIsFinished ? 'bg-success' : 'bg-yellow-400'" :style="{ width: coverWidth * userProgressPercent + 'px' }"></div>

        <!-- Overlay is not shown if collapsing series in library -->
        <div cy-id="overlay" v-show="!booksInSeries && libraryItem && (isHovering || isSelectionMode || isMoreMenuOpen) && !processing" class="w-full h-full absolute top-0 left-0 z-10 bg-black rounded-sm md:block" :class="overlayWrapperClasslist">
          <div cy-id="playButton" v-show="showPlayButton" class="h-full flex items-center justify-center pointer-events-none">
            <div class="hover:text-white text-gray-200 hover:scale-110 transform duration-200 pointer-events-auto" @click.stop.prevent="play">
              <span class="material-symbols fill" :style="{ fontSize: playIconFontSize + 'em' }">play_arrow</span>
            </div>
          </div>

          <div cy-id="readButton" v-show="showReadButton" class="h-full flex items-center justify-center pointer-events-none">
            <div class="hover:text-white text-gray-200 hover:scale-110 transform duration-200 pointer-events-auto" @click.stop.prevent="clickReadEBook">
              <span class="material-symbols" :style="{ fontSize: playIconFontSize + 'em' }">auto_stories</span>
            </div>
          </div>

          <div cy-id="editButton" v-if="userCanUpdate" v-show="!isSelectionMode" class="absolute cursor-pointer hover:text-yellow-300 hover:scale-125 transform duration-150 top-0 right-0" :style="{ padding: 0.375 + 'em' }" @click.stop.prevent="editClick">
            <span class="material-symbols" :style="{ fontSize: 1 + 'em' }">edit</span>
          </div>

          <!-- Radio button -->
          <div cy-id="selectedRadioButton" v-if="!isAuthorBookshelfView" class="absolute cursor-pointer hover:text-yellow-300 hover:scale-125 transform duration-100" :style="{ top: 0.375 + 'em', left: 0.375 + 'em' }" @click.stop.prevent="selectBtnClick">
            <span class="material-symbols" :class="selected ? 'text-yellow-400' : ''" :style="{ fontSize: 1.25 + 'em' }">{{ selected ? 'radio_button_checked' : 'radio_button_unchecked' }}</span>
          </div>

          <!-- More Menu Icon -->
          <div cy-id="moreButton" ref="moreIcon" v-show="!isSelectionMode && moreMenuItems.length" class="md:block absolute cursor-pointer hover:text-yellow-300 300 hover:scale-125 transform duration-150" :style="{ bottom: 0.375 + 'em', right: 0.375 + 'em' }" @click.stop.prevent="clickShowMore">
            <span class="material-symbols" :style="{ fontSize: 1.2 + 'em' }">more_vert</span>
          </div>

          <div cy-id="ebookFormat" v-if="ebookFormat" class="absolute" :style="{ bottom: 0.375 + 'em', left: 0.375 + 'em' }">
            <span class="text-white/80" :style="{ fontSize: 0.8 + 'em' }">{{ ebookFormat }}</span>
          </div>
        </div>

        <!-- Processing/loading spinner overlay -->
        <div cy-id="loadingSpinner" v-if="processing" class="w-full h-full absolute top-0 left-0 z-10 bg-black/40 rounded-sm flex items-center justify-center">
          <widgets-loading-spinner size="la-lg" />
        </div>

        <!-- Series name overlay -->
        <div cy-id="seriesNameOverlay" v-if="booksInSeries && libraryItem && isHovering" class="w-full h-full absolute top-0 left-0 z-10 bg-black/60 rounded-sm flex items-center justify-center" :style="{ padding: 1 + 'em' }">
          <p v-if="seriesName" class="text-gray-200 text-center" :style="{ fontSize: 1.1 + 'em' }">{{ seriesName }}</p>
        </div>

        <!-- Error widget -->
        <ui-tooltip cy-id="ErrorTooltip" v-if="showError" :text="errorText" plaintext class="absolute bottom-4e left-0 z-10">
          <div :style="{ height: 1.5 + 'em', width: 2.5 + 'em' }" class="bg-error rounded-r-full shadow-md flex items-center justify-end border-r border-b border-red-300">
            <span class="material-symbols text-red-100 pr-1e" :style="{ fontSize: 0.875 + 'em' }">priority_high</span>
          </div>
        </ui-tooltip>

        <!-- rss feed icon -->
        <div cy-id="rssFeed" v-if="rssFeed && !isSelectionMode && !isHovering" class="absolute text-success top-0 left-0 z-10" :style="{ padding: 0.375 + 'em' }">
          <span class="material-symbols" aria-hidden="true" :style="{ fontSize: 1.5 + 'em' }">rss_feed</span>
        </div>
        <!-- media item shared icon -->
        <div cy-id="mediaItemShare" v-if="mediaItemShare && !isSelectionMode && !isHovering" class="absolute text-success left-0 z-10" :style="{ padding: 0.375 + 'em', top: rssFeed ? '2em' : '0px' }">
          <span class="material-symbols" aria-hidden="true" :style="{ fontSize: 1.5 + 'em' }">public</span>
        </div>

        <!-- Series sequence -->
        <div cy-id="seriesSequence" v-if="seriesSequence && !isHovering && !isSelectionMode" class="absolute rounded-lg bg-black/90 box-shadow-md z-10" :style="{ top: 0.375 + 'em', right: 0.375 + 'em', padding: `${0.1}em ${0.25}em` }">
          <p :style="{ fontSize: 0.8 + 'em' }">#{{ seriesSequence }}</p>
        </div>

        <!-- Podcast Episode # -->
        <div cy-id="podcastEpisodeNumber" v-if="recentEpisodeNumber !== null && !isHovering && !isSelectionMode && !processing" class="absolute rounded-lg bg-black/90 box-shadow-md z-10" :style="{ top: 0.375 + 'em', right: 0.375 + 'em', padding: `${0.1}em ${0.25}em` }">
          <p :style="{ fontSize: 0.8 + 'em' }">
            Episode
            <span v-if="recentEpisodeNumber">#{{ recentEpisodeNumber }}</span>
          </p>
        </div>

        <!-- Podcast Num Episodes -->
        <div cy-id="numEpisodes" v-else-if="!numEpisodesIncomplete && numEpisodes && !isHovering && !isSelectionMode" class="absolute rounded-full bg-black/90 box-shadow-md z-10 flex items-center justify-center" :style="{ top: 0.375 + 'em', right: 0.375 + 'em', width: 1.25 + 'em', height: 1.25 + 'em' }">
          <p :style="{ fontSize: 0.8 + 'em' }" role="status" :aria-label="$strings.LabelNumberOfEpisodes">{{ numEpisodes }}</p>
        </div>

        <!-- Podcast Num Episodes -->
        <div cy-id="numEpisodesIncomplete" v-else-if="numEpisodesIncomplete && !isHovering && !isSelectionMode" class="absolute rounded-full bg-yellow-400 text-black font-semibold box-shadow-md z-10 flex items-center justify-center" :style="{ top: 0.375 + 'em', right: 0.375 + 'em', width: 1.25 + 'em', height: 1.25 + 'em' }">
          <p :style="{ fontSize: 0.8 + 'em' }">{{ numEpisodesIncomplete }}</p>
        </div>
      </div>
    </div>

    <!-- Alternative bookshelf title/author/sort -->
    <div cy-id="detailBottom" :id="`description-area-${index}`" v-if="isAlternativeBookshelfView || isAuthorBookshelfView" dir="auto" class="relative mt-2e mb-2e left-0 z-50 w-full">
      <div :style="{ fontSize: 0.9 + 'em' }">
<<<<<<< HEAD
        <ui-tooltip v-if="displayTitle" :text="displayTitle" :disabled="!displayTitleTruncated" direction="bottom" :delayOnShow="500" class="flex items-center">
          <p cy-id="title" ref="displayTitle" role="heading" aria-level="3" class="truncate">{{ displayTitle }}</p>
=======
        <ui-tooltip v-if="displayTitle" :text="displayTitle" plaintext :disabled="!displayTitleTruncated" direction="bottom" :delayOnShow="500" class="flex items-center">
          <p cy-id="title" ref="displayTitle" class="truncate">{{ displayTitle }}</p>
>>>>>>> 81e96df9
          <widgets-explicit-indicator cy-id="explicitIndicator" v-if="isExplicit" />
        </ui-tooltip>
      </div>
      <ui-tooltip v-if="showSubtitles" :text="displaySubtitle" plaintext :disabled="!displaySubtitleTruncated" direction="bottom" :delayOnShow="500" class="flex items-center">
        <p cy-id="subtitle" class="truncate" ref="displaySubtitle" :style="{ fontSize: 0.6 + 'em' }">{{ displaySubtitle }}</p>
      </ui-tooltip>
      <p cy-id="line2" class="truncate text-gray-400" :style="{ fontSize: 0.8 + 'em' }">{{ displayLineTwo || '&nbsp;' }}</p>
      <p cy-id="line3" v-if="displaySortLine" class="truncate text-gray-400" :style="{ fontSize: 0.8 + 'em' }">{{ displaySortLine }}</p>
    </div>
  </div>
</template>

<script>
import Vue from 'vue'
import MoreMenu from '@/components/widgets/MoreMenu'

export default {
  props: {
    index: Number,
    width: Number,
    height: {
      type: Number,
      default: 192
    },
    bookshelfView: Number,
    bookMount: {
      // Book can be passed as prop or set with setEntity()
      type: Object,
      default: () => null
    },
    orderBy: String,
    filterBy: String,
    sortingIgnorePrefix: Boolean,
    continueListeningShelf: Boolean
  },
  data() {
    return {
      isHovering: false,
      isMoreMenuOpen: false,
      processing: false,
      libraryItem: null,
      imageReady: false,
      selected: false,
      isSelectionMode: false,
      displayTitleTruncated: false,
      displaySubtitleTruncated: false,
      showCoverBg: false
    }
  },
  watch: {
    bookMount: {
      handler(newVal) {
        if (newVal) {
          this.libraryItem = newVal
        }
      }
    }
  },
  computed: {
    bookCoverAspectRatio() {
      return this.store.getters['libraries/getBookCoverAspectRatio']
    },
    coverWidth() {
      return this.width || this.coverHeight / this.bookCoverAspectRatio
    },
    coverHeight() {
      return this.height * this.sizeMultiplier
    },
    cardWidth() {
      // This method returns immediately without waiting for the DOM to update
      return this.coverWidth
    },
    sizeMultiplier() {
      return this.store.getters['user/getSizeMultiplier']
    },
    dateFormat() {
      return this.store.getters['getServerSetting']('dateFormat')
    },
    timeFormat() {
      return this.store.getters['getServerSetting']('timeFormat')
    },
    _libraryItem() {
      return this.libraryItem || {}
    },
    isFile() {
      // Library item is not in a folder
      return this._libraryItem.isFile
    },
    media() {
      return this._libraryItem.media || {}
    },
    mediaMetadata() {
      return this.media.metadata || {}
    },
    mediaType() {
      return this._libraryItem.mediaType
    },
    isPodcast() {
      return this.mediaType === 'podcast' || this.store.getters['libraries/getCurrentLibraryMediaType'] === 'podcast'
    },
    isExplicit() {
      return this.mediaMetadata.explicit || false
    },
    placeholderUrl() {
      return this.store.getters['globals/getPlaceholderCoverSrc']
    },
    bookCoverSrc() {
      return this.store.getters['globals/getLibraryItemCoverSrc'](this._libraryItem, this.placeholderUrl)
    },
    libraryItemId() {
      return this._libraryItem.id
    },
    series() {
      // Only included when filtering by series or collapse series or Continue Series shelf on home page
      return this.mediaMetadata.series
    },
    seriesName() {
      if (this.collapsedSeries?.name) return this.collapsedSeries.name
      return this.series?.name || null
    },
    seriesSequence() {
      return this.series?.sequence || null
    },
    libraryId() {
      return this._libraryItem.libraryId
    },
    ebookFormat() {
      return this.media.ebookFormat
    },
    numTracks() {
      if (this.media.tracks) return this.media.tracks.length
      return this.media.numTracks || 0 // toJSONMinified
    },
    numEpisodes() {
      return this.media.numEpisodes || 0
    },
    numEpisodesIncomplete() {
      return this._libraryItem.numEpisodesIncomplete || 0
    },
    processingBatch() {
      return this.store.state.processingBatch
    },
    recentEpisode() {
      // Only added to item when getting currently listening podcasts
      return this._libraryItem.recentEpisode
    },
    recentEpisodeNumber() {
      if (!this.recentEpisode) return null
      if (this.recentEpisode.episode) {
        return this.recentEpisode.episode.replace(/^#/, '')
      }
      return ''
    },
    collapsedSeries() {
      // Only added to item object when collapseSeries is enabled
      return this._libraryItem.collapsedSeries
    },
    booksInSeries() {
      // Only added to item object when collapseSeries is enabled
      return this.collapsedSeries?.numBooks || 0
    },
    seriesSequenceList() {
      return this.collapsedSeries?.seriesSequenceList || null
    },
    libraryItemIdsInSeries() {
      // Only added to item object when collapseSeries is enabled
      return this.collapsedSeries?.libraryItemIds || []
    },
    hasCover() {
      return !!this.media.coverPath
    },
    squareAspectRatio() {
      return this.bookCoverAspectRatio === 1
    },
    title() {
      return this.mediaMetadata.title || ''
    },
    playIconFontSize() {
      return Math.max(2, 3 * this.sizeMultiplier)
    },
    author() {
      if (this.isPodcast) return this.mediaMetadata.author
      return this.mediaMetadata.authorName
    },
    authorLF() {
      return this.mediaMetadata.authorNameLF
    },
    artist() {
      const artists = this.mediaMetadata.artists || []
      return artists.join(', ')
    },
    displayTitle() {
      if (this.recentEpisode) return this.recentEpisode.title
      const ignorePrefix = this.orderBy === 'media.metadata.title' && this.sortingIgnorePrefix
      if (this.collapsedSeries) return ignorePrefix ? this.collapsedSeries.nameIgnorePrefix : this.collapsedSeries.name
      return ignorePrefix ? this.mediaMetadata.titleIgnorePrefix || '\u00A0' : this.title || '\u00A0'
    },
    displaySubtitle() {
      if (!this.libraryItem) return '\u00A0'
      if (this.collapsedSeries) return `${this.collapsedSeries.numBooks} ${this.$strings.LabelBooks}`
      if (this.mediaMetadata.subtitle) return this.mediaMetadata.subtitle
      if (this.mediaMetadata.seriesName) return this.mediaMetadata.seriesName
      return ''
    },
    displayLineTwo() {
      if (this.recentEpisode) return this.title
      if (this.isPodcast) return this.author
      if (this.collapsedSeries) return ''
      if (this.isAuthorBookshelfView) {
        return this.mediaMetadata.publishedYear || ''
      }
      if (this.orderBy === 'media.metadata.authorNameLF') return this.authorLF
      return this.author
    },
    displaySortLine() {
      if (this.collapsedSeries) return null
      if (this.orderBy === 'mtimeMs') return this.$getString('LabelFileModifiedDate', [this.$formatDate(this._libraryItem.mtimeMs, this.dateFormat)])
      if (this.orderBy === 'birthtimeMs') return this.$getString('LabelFileBornDate', [this.$formatDate(this._libraryItem.birthtimeMs, this.dateFormat)])
      if (this.orderBy === 'addedAt') return this.$getString('LabelAddedDate', [this.$formatDate(this._libraryItem.addedAt, this.dateFormat)])
      if (this.orderBy === 'media.duration') return this.$strings.LabelDuration + ': ' + this.$elapsedPrettyExtended(this.media.duration, false)
      if (this.orderBy === 'size') return this.$strings.LabelSize + ': ' + this.$bytesPretty(this._libraryItem.size)
      if (this.orderBy === 'media.numTracks') return `${this.numEpisodes} ` + this.$strings.LabelEpisodes
      if (this.orderBy === 'media.metadata.publishedYear') {
        if (this.mediaMetadata.publishedYear) return this.$getString('LabelPublishedDate', [this.mediaMetadata.publishedYear])
        return '\u00A0'
      }
      if (this.orderBy === 'progress') {
        if (!this.userProgressLastUpdated) return '\u00A0'
        return this.$getString('LabelLastProgressDate', [this.$formatDatetime(this.userProgressLastUpdated, this.dateFormat, this.timeFormat)])
      }
      if (this.orderBy === 'progress.createdAt') {
        if (!this.userProgressStartedDate) return '\u00A0'
        return this.$getString('LabelStartedDate', [this.$formatDatetime(this.userProgressStartedDate, this.dateFormat, this.timeFormat)])
      }
      if (this.orderBy === 'progress.finishedAt') {
        if (!this.userProgressFinishedDate) return '\u00A0'
        return this.$getString('LabelFinishedDate', [this.$formatDatetime(this.userProgressFinishedDate, this.dateFormat, this.timeFormat)])
      }
      return null
    },
    episodeProgress() {
      // Only used on home page currently listening podcast shelf
      if (!this.recentEpisode) return null
      return this.store.getters['user/getUserMediaProgress'](this.libraryItemId, this.recentEpisode.id)
    },
    userProgress() {
      if (this.episodeProgress) return this.episodeProgress
      return this.store.getters['user/getUserMediaProgress'](this.libraryItemId)
    },
    isEBookOnly() {
      return !this.numTracks && this.ebookFormat
    },
    useEBookProgress() {
      if (!this.userProgress || this.userProgress.progress) return false
      return this.userProgress.ebookProgress > 0
    },
    seriesProgressPercent() {
      if (!this.libraryItemIdsInSeries.length) return 0
      let progressPercent = 0
      const useEBookProgress = this.useEBookProgress
      this.libraryItemIdsInSeries.forEach((lid) => {
        const progress = this.store.getters['user/getUserMediaProgress'](lid)
        if (progress) progressPercent += progress.isFinished ? 1 : useEBookProgress ? progress.ebookProgress || 0 : progress.progress || 0
      })
      return progressPercent / this.libraryItemIdsInSeries.length
    },
    userProgressPercent() {
      let progressPercent = this.itemIsFinished ? 1 : this.booksInSeries ? this.seriesProgressPercent : this.useEBookProgress ? this.userProgress?.ebookProgress || 0 : this.userProgress?.progress || 0
      return Math.max(Math.min(1, progressPercent), 0)
    },
    userProgressLastUpdated() {
      if (!this.userProgress) return null
      return this.userProgress.lastUpdate
    },
    userProgressStartedDate() {
      if (!this.userProgress) return null
      return this.userProgress.startedAt
    },
    userProgressFinishedDate() {
      if (!this.userProgress) return null
      return this.userProgress.finishedAt
    },
    itemIsFinished() {
      if (this.booksInSeries) return this.seriesIsFinished
      return this.userProgress ? !!this.userProgress.isFinished : false
    },
    seriesIsFinished() {
      return !this.libraryItemIdsInSeries.some((lid) => {
        const progress = this.store.getters['user/getUserMediaProgress'](lid)
        return !progress || !progress.isFinished
      })
    },
    showError() {
      if (this.recentEpisode) return false // Dont show podcast error on episode card
      return this.isMissing || this.isInvalid
    },
    libraryItemIdStreaming() {
      return this.store.getters['getLibraryItemIdStreaming']
    },
    isStreaming() {
      return this.libraryItemIdStreaming === this.libraryItemId
    },
    isQueued() {
      const episodeId = this.recentEpisode ? this.recentEpisode.id : null
      return this.store.getters['getIsMediaQueued'](this.libraryItemId, episodeId)
    },
    isStreamingFromDifferentLibrary() {
      return this.store.getters['getIsStreamingFromDifferentLibrary']
    },
    showReadButton() {
      return !this.isSelectionMode && !this.showPlayButton && this.ebookFormat
    },
    showPlayButton() {
      return !this.isSelectionMode && !this.isMissing && !this.isInvalid && !this.isStreaming && (this.numTracks || this.recentEpisode)
    },
    showSmallEBookIcon() {
      return !this.isSelectionMode && this.ebookFormat
    },
    isMissing() {
      return this._libraryItem.isMissing
    },
    isInvalid() {
      return this._libraryItem.isInvalid
    },
    errorText() {
      if (this.isMissing) return 'Item directory is missing!'
      else if (this.isInvalid) {
        if (this.isPodcast) return 'Podcast has no episodes'
        return 'Item has no audio tracks & ebook'
      }
      return 'Unknown Error'
    },
    overlayWrapperClasslist() {
      const classes = []
      if (this.isSelectionMode) classes.push('bg-black/60')
      else classes.push('bg-black/40')
      if (this.selected) {
        classes.push('border-2 border-yellow-400')
      }
      return classes
    },
    store() {
      return this.$store || this.$nuxt.$store
    },
    userCanUpdate() {
      return this.store.getters['user/getUserCanUpdate']
    },
    userCanDelete() {
      return this.store.getters['user/getUserCanDelete']
    },
    userCanDownload() {
      return this.store.getters['user/getUserCanDownload']
    },
    userIsAdminOrUp() {
      return this.store.getters['user/getIsAdminOrUp']
    },
    moreMenuItems() {
      if (this.recentEpisode) {
        const items = [
          {
            func: 'editPodcast',
            text: this.$strings.ButtonEditPodcast
          },
          {
            func: 'toggleFinished',
            text: this.itemIsFinished ? this.$strings.MessageMarkAsNotFinished : this.$strings.MessageMarkAsFinished
          },
          {
            func: 'openPlaylists',
            text: this.$strings.LabelAddToPlaylist
          }
        ]
        if (this.continueListeningShelf) {
          items.push({
            func: 'removeFromContinueListening',
            text: this.$strings.ButtonRemoveFromContinueListening
          })
        }
        if (this.libraryItemIdStreaming && !this.isStreamingFromDifferentLibrary) {
          if (!this.isQueued) {
            items.push({
              func: 'addToQueue',
              text: this.$strings.ButtonQueueAddItem
            })
          } else if (!this.isStreaming) {
            items.push({
              func: 'removeFromQueue',
              text: this.$strings.ButtonQueueRemoveItem
            })
          }
        }
        return items
      }

      let items = []
      if (!this.isPodcast) {
        items = [
          {
            func: 'toggleFinished',
            text: this.itemIsFinished ? this.$strings.MessageMarkAsNotFinished : this.$strings.MessageMarkAsFinished
          }
        ]
        if (this.userCanUpdate) {
          items.push({
            func: 'openCollections',
            text: this.$strings.LabelAddToCollection
          })
        }
        if (this.numTracks) {
          items.push({
            func: 'openPlaylists',
            text: this.$strings.LabelAddToPlaylist
          })
          if (this.userIsAdminOrUp) {
            items.push({
              func: 'openShare',
              text: this.$strings.LabelShare
            })
          }
        }
        if (this.ebookFormat && this.store.state.libraries.ereaderDevices?.length) {
          items.push({
            text: this.$strings.LabelSendEbookToDevice,
            subitems: this.store.state.libraries.ereaderDevices.map((d) => {
              return {
                text: d.name,
                func: 'sendToDevice',
                data: d.name
              }
            })
          })
        }
      }
      if (this.userCanUpdate) {
        items.push({
          func: 'showEditModalFiles',
          text: this.$strings.HeaderFiles
        })
        items.push({
          func: 'showEditModalMatch',
          text: this.$strings.HeaderMatch
        })
      }
      if (this.userIsAdminOrUp && !this.isFile) {
        items.push({
          func: 'rescan',
          text: this.$strings.ButtonReScan
        })
      }
      if (this.series && this.bookMount) {
        items.push({
          func: 'removeSeriesFromContinueListening',
          text: this.$strings.ButtonRemoveSeriesFromContinueSeries
        })
      }
      if (this.continueListeningShelf) {
        items.push({
          func: 'removeFromContinueListening',
          text: this.isEBookOnly ? this.$strings.ButtonRemoveFromContinueReading : this.$strings.ButtonRemoveFromContinueListening
        })
      }
      if (!this.isPodcast) {
        if (this.libraryItemIdStreaming && !this.isStreamingFromDifferentLibrary) {
          if (!this.isQueued) {
            items.push({
              func: 'addToQueue',
              text: this.$strings.ButtonQueueAddItem
            })
          } else if (!this.isStreaming) {
            items.push({
              func: 'removeFromQueue',
              text: this.$strings.ButtonQueueRemoveItem
            })
          }
        }
      }

      if (this.userCanDelete) {
        items.push({
          func: 'deleteLibraryItem',
          text: this.$strings.ButtonDelete
        })
      }

      return items
    },
    _socket() {
      return this.$root.socket || this.$nuxt.$root.socket
    },
    titleFontSize() {
      return 0.75
    },
    authorFontSize() {
      return 0.6
    },
    placeholderCoverPadding() {
      return 0.8
    },
    authorBottom() {
      return 0.75
    },
    titleCleaned() {
      if (!this.title) return ''
      if (this.title.length > 60) {
        return this.title.slice(0, 57) + '...'
      }
      return this.title
    },
    authorCleaned() {
      if (!this.author) return ''
      if (this.author.length > 30) {
        return this.author.slice(0, 27) + '...'
      }
      return this.author
    },
    isAlternativeBookshelfView() {
      const constants = this.$constants || this.$nuxt.$constants
      return this.bookshelfView === constants.BookshelfView.DETAIL
    },
    isAuthorBookshelfView() {
      const constants = this.$constants || this.$nuxt.$constants
      return this.bookshelfView === constants.BookshelfView.AUTHOR
    },
    rssFeed() {
      if (this.booksInSeries) return null
      return this._libraryItem.rssFeed || null
    },
    mediaItemShare() {
      return this._libraryItem.mediaItemShare || null
    },
    showSubtitles() {
      return !this.isPodcast && this.store.getters['user/getUserSetting']('showSubtitles')
    }
  },
  methods: {
    setSelectionMode(val) {
      this.isSelectionMode = val
      if (!val) this.selected = false
    },
    setEntity(_libraryItem) {
      var libraryItem = _libraryItem

      // this code block is only necessary when showing a selected series with sequence #
      //   it will update the selected series so we get realtime updates for series sequence changes
      if (this.series) {
        // i know.. but the libraryItem passed to this func cannot be modified so we need to create a copy
        libraryItem = {
          ..._libraryItem,
          media: {
            ..._libraryItem.media,
            metadata: {
              ..._libraryItem.media.metadata
            }
          }
        }
        var mediaMetadata = libraryItem.media.metadata
        if (mediaMetadata.series && Array.isArray(mediaMetadata.series)) {
          var newSeries = mediaMetadata.series.find((se) => se.id === this.series.id)
          if (newSeries) {
            // update selected series
            libraryItem.media.metadata.series = newSeries
            this.libraryItem = libraryItem
            return
          }
        }
      }

      this.libraryItem = libraryItem

      this.$nextTick(() => {
        if (this.$refs.displayTitle) {
          this.displayTitleTruncated = this.$refs.displayTitle.scrollWidth > this.$refs.displayTitle.clientWidth
        }
        if (this.$refs.displaySubtitle) {
          this.displaySubtitleTruncated = this.$refs.displaySubtitle.scrollWidth > this.$refs.displaySubtitle.clientWidth
        }
      })
    },
    clickCard(e) {
      if (this.processing) return
      if (this.isSelectionMode) {
        e.stopPropagation()
        e.preventDefault()
        this.selectBtnClick(e)
      } else {
        var router = this.$router || this.$nuxt.$router
        if (router) {
          if (this.collapsedSeries) router.push(`/library/${this.libraryId}/series/${this.collapsedSeries.id}`)
          else router.push(`/item/${this.libraryItemId}`)
        }
      }
    },
    editClick() {
      if (this.recentEpisode) {
        return this.$emit('edit', { libraryItem: this.libraryItem, episode: this.recentEpisode })
      }
      this.$emit('edit', this.libraryItem)
    },
    toggleFinished(confirmed = false) {
      if (!this.itemIsFinished && this.userProgressPercent > 0 && !confirmed) {
        const payload = {
          message: this.$getString('MessageConfirmMarkItemFinished', [this.displayTitle]),
          callback: (confirmed) => {
            if (confirmed) {
              this.toggleFinished(true)
            }
          },
          type: 'yesNo'
        }
        this.store.commit('globals/setConfirmPrompt', payload)
        return
      }

      var updatePayload = {
        isFinished: !this.itemIsFinished
      }
      this.processing = true

      var apiEndpoint = `/api/me/progress/${this.libraryItemId}`
      if (this.recentEpisode) apiEndpoint += `/${this.recentEpisode.id}`

      var toast = this.$toast || this.$nuxt.$toast
      var axios = this.$axios || this.$nuxt.$axios
      axios
        .$patch(apiEndpoint, updatePayload)
        .then(() => {
          this.processing = false
        })
        .catch((error) => {
          console.error('Failed', error)
          this.processing = false
          toast.error(updatePayload.isFinished ? this.$strings.ToastItemMarkedAsFinishedFailed : this.$strings.ToastItemMarkedAsNotFinishedFailed)
        })
    },
    editPodcast() {
      this.$emit('editPodcast', this.libraryItem)
    },
    rescan() {
      if (this.processing) return
      const axios = this.$axios || this.$nuxt.$axios
      this.processing = true
      axios
        .$post(`/api/items/${this.libraryItemId}/scan`)
        .then((data) => {
          var result = data.result
          if (!result) {
            this.$toast.error(this.$getString('ToastRescanFailed', [this.displayTitle]))
          } else if (result === 'UPDATED') {
            this.$toast.success(this.$strings.ToastRescanUpdated)
          } else if (result === 'UPTODATE') {
            this.$toast.success(this.$strings.ToastRescanUpToDate)
          } else if (result === 'REMOVED') {
            this.$toast.error(this.$strings.ToastRescanRemoved)
          }
        })
        .catch((error) => {
          console.error('Failed to scan library item', error)
          this.$toast.error(this.$strings.ToastScanFailed)
        })
        .finally(() => {
          this.processing = false
        })
    },
    showEditModalFiles() {
      // More menu func
      this.$emit('edit', this.libraryItem, 'files')
    },
    showEditModalMatch() {
      // More menu func
      this.$emit('edit', this.libraryItem, 'match')
    },
    sendToDevice(deviceName) {
      // More menu func
      const payload = {
        // message: `Are you sure you want to send ${this.ebookFormat} ebook "${this.title}" to device "${deviceName}"?`,
        message: this.$getString('MessageConfirmSendEbookToDevice', [this.ebookFormat, this.title, deviceName]),
        callback: (confirmed) => {
          if (confirmed) {
            const payload = {
              libraryItemId: this.libraryItemId,
              deviceName
            }
            this.processing = true
            const axios = this.$axios || this.$nuxt.$axios
            axios
              .$post(`/api/emails/send-ebook-to-device`, payload)
              .then(() => {
                this.$toast.success(this.$getString('ToastSendEbookToDeviceSuccess', [deviceName]))
              })
              .catch((error) => {
                console.error('Failed to send ebook to device', error)
                this.$toast.error(this.$strings.ToastSendEbookToDeviceFailed)
              })
              .finally(() => {
                this.processing = false
              })
          }
        },
        type: 'yesNo'
      }
      this.store.commit('globals/setConfirmPrompt', payload)
    },
    removeSeriesFromContinueListening() {
      if (!this.series) return

      const axios = this.$axios || this.$nuxt.$axios
      this.processing = true
      axios
        .$get(`/api/me/series/${this.series.id}/remove-from-continue-listening`)
        .then((data) => {
          console.log('User updated', data)
        })
        .catch((error) => {
          console.error('Failed to remove series from home', error)
          this.$toast.error(this.$strings.ToastFailedToUpdate)
        })
        .finally(() => {
          this.processing = false
        })
    },
    removeFromContinueListening() {
      if (!this.userProgress) return

      const axios = this.$axios || this.$nuxt.$axios
      this.processing = true
      axios
        .$get(`/api/me/progress/${this.userProgress.id}/remove-from-continue-listening`)
        .then((data) => {
          console.log('User updated', data)
        })
        .catch((error) => {
          console.error('Failed to hide item from home', error)
          this.$toast.error(this.$strings.ToastFailedToUpdate)
        })
        .finally(() => {
          this.processing = false
        })
    },
    addToQueue() {
      var queueItem = {}
      if (this.recentEpisode) {
        queueItem = {
          libraryItemId: this.libraryItemId,
          libraryId: this.libraryId,
          episodeId: this.recentEpisode.id,
          title: this.recentEpisode.title,
          subtitle: this.mediaMetadata.title,
          caption: this.recentEpisode.publishedAt ? this.$getString('LabelPublishedDate', [this.$formatDate(this.recentEpisode.publishedAt, this.dateFormat)]) : this.$strings.LabelUnknownPublishDate,
          duration: this.recentEpisode.audioFile.duration || null,
          coverPath: this.media.coverPath || null
        }
      } else {
        queueItem = {
          libraryItemId: this.libraryItemId,
          libraryId: this.libraryId,
          episodeId: null,
          title: this.title,
          subtitle: this.author,
          caption: '',
          duration: this.media.duration || null,
          coverPath: this.media.coverPath || null
        }
      }
      this.store.commit('addItemToQueue', queueItem)
    },
    removeFromQueue() {
      const episodeId = this.recentEpisode ? this.recentEpisode.id : null
      this.store.commit('removeItemFromQueue', { libraryItemId: this.libraryItemId, episodeId })
    },
    openCollections() {
      this.store.commit('setSelectedLibraryItem', this.libraryItem)
      this.store.commit('globals/setShowCollectionsModal', true)
    },
    openPlaylists() {
      this.store.commit('globals/setSelectedPlaylistItems', [{ libraryItem: this.libraryItem, episode: this.recentEpisode }])
      this.store.commit('globals/setShowPlaylistsModal', true)
    },
    openShare() {
      this.store.commit('setSelectedLibraryItem', this.libraryItem)
      this.store.commit('globals/setShareModal', this.mediaItemShare)
    },
    deleteLibraryItem() {
      const payload = {
        message: this.$strings.MessageConfirmDeleteLibraryItem,
        checkboxLabel: this.$strings.LabelDeleteFromFileSystemCheckbox,
        yesButtonText: this.$strings.ButtonDelete,
        yesButtonColor: 'error',
        checkboxDefaultValue: !Number(localStorage.getItem('softDeleteDefault') || 0),
        callback: (confirmed, hardDelete) => {
          if (confirmed) {
            localStorage.setItem('softDeleteDefault', hardDelete ? 0 : 1)

            this.processing = true
            const axios = this.$axios || this.$nuxt.$axios
            axios
              .$delete(`/api/items/${this.libraryItemId}?hard=${hardDelete ? 1 : 0}`)
              .then(() => {
                this.$toast.success(this.$strings.ToastItemDeletedSuccess)
              })
              .catch((error) => {
                console.error('Failed to delete item', error)
                this.$toast.error(this.$strings.ToastItemDeletedFailed)
              })
              .finally(() => {
                this.processing = false
              })
          }
        },
        type: 'yesNo'
      }
      this.store.commit('globals/setConfirmPrompt', payload)
    },
    createMoreMenu() {
      if (!this.$refs.moreIcon) return

      var ComponentClass = Vue.extend(MoreMenu)

      var _this = this
      var instance = new ComponentClass({
        propsData: {
          items: this.moreMenuItems
        },
        created() {
          this.$on('action', (action) => {
            if (action.func && _this[action.func]) _this[action.func](action.data)
          })
          this.$on('close', () => {
            _this.isMoreMenuOpen = false
          })
        }
      })
      instance.$mount()

      var wrapperBox = this.$refs.moreIcon.getBoundingClientRect()
      var el = instance.$el

      var elHeight = this.moreMenuItems.length * 28 + 10
      var elWidth = 130

      var bottomOfIcon = wrapperBox.top + wrapperBox.height
      var rightOfIcon = wrapperBox.left + wrapperBox.width

      var elTop = bottomOfIcon
      var elLeft = rightOfIcon
      if (bottomOfIcon + elHeight > window.innerHeight - 100) {
        elTop = wrapperBox.top - elHeight
        elLeft = wrapperBox.left
      }

      if (rightOfIcon + elWidth > window.innerWidth - 100) {
        elLeft = rightOfIcon - elWidth
      }

      el.style.top = elTop + 'px'
      el.style.left = elLeft + 'px'

      this.isMoreMenuOpen = true
      document.body.appendChild(el)
    },
    clickShowMore() {
      this.createMoreMenu()
    },
    async clickReadEBook() {
      const axios = this.$axios || this.$nuxt.$axios
      var libraryItem = await axios.$get(`/api/items/${this.libraryItemId}?expanded=1`).catch((error) => {
        console.error('Failed to get lirbary item', this.libraryItemId)
        return null
      })
      if (!libraryItem) return
      this.store.commit('showEReader', { libraryItem, keepProgress: true })
    },
    selectBtnClick(evt) {
      if (this.processingBatch) return
      this.selected = !this.selected
      this.$emit('select', { entity: this.libraryItem, shiftKey: evt.shiftKey })
    },
    async play() {
      var eventBus = this.$eventBus || this.$nuxt.$eventBus

      const queueItems = []
      // Podcast episode load queue items
      if (this.recentEpisode) {
        const axios = this.$axios || this.$nuxt.$axios
        this.processing = true
        const fullLibraryItem = await axios.$get(`/api/items/${this.libraryItemId}`).catch((err) => {
          console.error('Failed to fetch library item', err)
          return null
        })
        this.processing = false

        if (fullLibraryItem && fullLibraryItem.media.episodes) {
          const episodes = fullLibraryItem.media.episodes || []
          // Sort from least recent to most recent
          episodes.sort((a, b) => String(a.publishedAt).localeCompare(String(b.publishedAt), undefined, { numeric: true, sensitivity: 'base' }))

          const episodeIndex = episodes.findIndex((ep) => ep.id === this.recentEpisode.id)
          if (episodeIndex >= 0) {
            for (let i = episodeIndex; i < episodes.length; i++) {
              const episode = episodes[i]
              const podcastProgress = this.store.getters['user/getUserMediaProgress'](this.libraryItemId, episode.id)
              if (!podcastProgress || !podcastProgress.isFinished) {
                queueItems.push({
                  libraryItemId: this.libraryItemId,
                  libraryId: this.libraryId,
                  episodeId: episode.id,
                  title: episode.title,
                  subtitle: this.mediaMetadata.title,
                  caption: episode.publishedAt ? this.$getString('LabelPublishedDate', [this.$formatDate(episode.publishedAt, this.dateFormat)]) : this.$strings.LabelUnknownPublishDate,
                  duration: episode.audioFile.duration || null,
                  coverPath: this.media.coverPath || null
                })
              }
            }
          }
        }
      } else {
        const queueItem = {
          libraryItemId: this.libraryItemId,
          libraryId: this.libraryId,
          episodeId: null,
          title: this.title,
          subtitle: this.author,
          caption: '',
          duration: this.media.duration || null,
          coverPath: this.media.coverPath || null
        }
        queueItems.push(queueItem)
      }

      eventBus.$emit('play-item', {
        libraryItemId: this.libraryItemId,
        episodeId: this.recentEpisode ? this.recentEpisode.id : null,
        queueItems
      })
    },
    mouseover() {
      this.isHovering = true
    },
    mouseleave() {
      this.isHovering = false
    },
    destroy() {
      // destroy the vue listeners, etc
      this.$destroy()

      // remove the element from the DOM
      if (this.$el && this.$el.parentNode) {
        this.$el.parentNode.removeChild(this.$el)
      } else if (this.$el && this.$el.remove) {
        this.$el.remove()
      }
    },
    setCoverBg() {
      if (this.$refs.coverBg) {
        this.$refs.coverBg.style.backgroundImage = `url("${this.bookCoverSrc}")`
      }
    },
    imageLoaded() {
      this.imageReady = true

      if (this.$refs.cover && this.bookCoverSrc !== this.placeholderUrl) {
        var { naturalWidth, naturalHeight } = this.$refs.cover
        var aspectRatio = naturalHeight / naturalWidth
        var arDiff = Math.abs(aspectRatio - this.bookCoverAspectRatio)

        // If image aspect ratio is <= 1.45 or >= 1.75 then use cover bg, otherwise stretch to fit
        if (arDiff > 0.15) {
          this.showCoverBg = true
          this.$nextTick(this.setCoverBg)
        } else {
          this.showCoverBg = false
        }
      }
    }
  },
  mounted() {
    if (this.bookMount) {
      this.setEntity(this.bookMount)
    }
  }
}
</script><|MERGE_RESOLUTION|>--- conflicted
+++ resolved
@@ -121,13 +121,8 @@
     <!-- Alternative bookshelf title/author/sort -->
     <div cy-id="detailBottom" :id="`description-area-${index}`" v-if="isAlternativeBookshelfView || isAuthorBookshelfView" dir="auto" class="relative mt-2e mb-2e left-0 z-50 w-full">
       <div :style="{ fontSize: 0.9 + 'em' }">
-<<<<<<< HEAD
-        <ui-tooltip v-if="displayTitle" :text="displayTitle" :disabled="!displayTitleTruncated" direction="bottom" :delayOnShow="500" class="flex items-center">
-          <p cy-id="title" ref="displayTitle" role="heading" aria-level="3" class="truncate">{{ displayTitle }}</p>
-=======
         <ui-tooltip v-if="displayTitle" :text="displayTitle" plaintext :disabled="!displayTitleTruncated" direction="bottom" :delayOnShow="500" class="flex items-center">
-          <p cy-id="title" ref="displayTitle" class="truncate">{{ displayTitle }}</p>
->>>>>>> 81e96df9
+          <p cy-id="title" ref="displayTitle" class="truncate" role="heading" aria-level="3">{{ displayTitle }}</p>
           <widgets-explicit-indicator cy-id="explicitIndicator" v-if="isExplicit" />
         </ui-tooltip>
       </div>
