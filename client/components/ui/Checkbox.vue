<template>
<<<<<<< HEAD
  <label class="flex justify-start items-center" :class="!disabled ? 'cursor-pointer' : ''">
    <div class="border-2 rounded-sm flex shrink-0 justify-center items-center" :class="wrapperClass">
      <input v-model="selected" :disabled="disabled" type="checkbox" :aria-label="ariaLabel" class="opacity-0 absolute" :class="!disabled ? 'cursor-pointer' : ''" />
=======
  <label tabindex="0" ref="labelRef" class="flex justify-start items-center" :class="!disabled ? 'cursor-pointer' : ''" @keydown.enter="enterKeydown">
    <div class="border-2 rounded flex flex-shrink-0 justify-center items-center" :class="wrapperClass">
      <input v-model="selected" tabindex="-1" :disabled="disabled" type="checkbox" :aria-label="ariaLabel" class="opacity-0 absolute" :class="!disabled ? 'cursor-pointer' : ''" />
>>>>>>> 89d0257a
      <span v-if="partial" class="material-symbols text-base leading-none text-gray-400">remove</span>
      <svg v-else-if="selected" class="fill-current pointer-events-none" :class="svgClass" viewBox="0 0 20 20"><path d="M0 11l2-2 5 5L18 3l2 2L7 18z" /></svg>
    </div>
    <div v-if="label" class="select-none" :class="[labelClassname, disabled ? 'text-gray-400' : 'text-gray-100']">{{ label }}</div>
  </label>
</template>

<script>
export default {
  props: {
    value: Boolean,
    label: String,
    small: Boolean,
    medium: Boolean,
    checkboxBg: {
      type: String,
      default: 'white'
    },
    borderColor: {
      type: String,
      default: 'gray-400'
    },
    checkColor: {
      type: String,
      default: 'green-500'
    },
    labelClass: {
      type: String,
      default: ''
    },
    disabled: Boolean,
    partial: Boolean,
    ariaLabel: {
      type: String,
      default: ''
    }
  },
  data() {
    return {}
  },
  computed: {
    selected: {
      get() {
        return this.value
      },
      set(val) {
        this.$emit('input', !!val)
      }
    },
    wrapperClass() {
      var classes = [`bg-${this.checkboxBg} border-${this.borderColor}`]
      if (this.small) classes.push('w-4 h-4')
      else if (this.medium) classes.push('w-5 h-5')
      else classes.push('w-6 h-6')

      return classes.join(' ')
    },
    labelClassname() {
      if (this.labelClass) return this.labelClass
      var classes = []
      if (this.small) classes.push('text-xs md:text-sm pl-1')
      else if (this.medium) classes.push('text-base md:text-lg pl-2')
      else classes.push('pl-2')
      return classes.join(' ')
    },
    svgClass() {
      var classes = [`text-${this.checkColor}`]
      if (this.small) classes.push('w-3 h-3')
      else if (this.medium) classes.push('w-3.5 h-3.5')
      else classes.push('w-4 h-4')

      return classes.join(' ')
    }
  },
  methods: {
    enterKeydown() {
      // Only toggle checkbox if label is focused (from tabbing)
      if (document.activeElement === this.$refs.labelRef) {
        this.toggleCheckbox()
      }
    },
    toggleCheckbox() {
      if (!this.disabled) this.selected = !this.selected
    }
  },
  mounted() {}
}
</script><|MERGE_RESOLUTION|>--- conflicted
+++ resolved
@@ -1,13 +1,7 @@
 <template>
-<<<<<<< HEAD
-  <label class="flex justify-start items-center" :class="!disabled ? 'cursor-pointer' : ''">
+  <label tabindex="0" ref="labelRef" class="flex justify-start items-center" :class="!disabled ? 'cursor-pointer' : ''" @keydown.enter="enterKeydown">
     <div class="border-2 rounded-sm flex shrink-0 justify-center items-center" :class="wrapperClass">
-      <input v-model="selected" :disabled="disabled" type="checkbox" :aria-label="ariaLabel" class="opacity-0 absolute" :class="!disabled ? 'cursor-pointer' : ''" />
-=======
-  <label tabindex="0" ref="labelRef" class="flex justify-start items-center" :class="!disabled ? 'cursor-pointer' : ''" @keydown.enter="enterKeydown">
-    <div class="border-2 rounded flex flex-shrink-0 justify-center items-center" :class="wrapperClass">
       <input v-model="selected" tabindex="-1" :disabled="disabled" type="checkbox" :aria-label="ariaLabel" class="opacity-0 absolute" :class="!disabled ? 'cursor-pointer' : ''" />
->>>>>>> 89d0257a
       <span v-if="partial" class="material-symbols text-base leading-none text-gray-400">remove</span>
       <svg v-else-if="selected" class="fill-current pointer-events-none" :class="svgClass" viewBox="0 0 20 20"><path d="M0 11l2-2 5 5L18 3l2 2L7 18z" /></svg>
     </div>
