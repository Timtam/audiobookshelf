--- conflicted
+++ resolved
@@ -11,11 +11,7 @@
             <ui-tooltip :text="$strings.LabelSettingsStoreCoversWithItemHelp">
               <p class="pl-4">
                 <span id="settings-store-cover-with-items">{{ $strings.LabelSettingsStoreCoversWithItem }}</span>
-<<<<<<< HEAD
-                <span aria-hidden="true" class="material-icons icon-text">info_outlined</span>
-=======
-                <span class="material-symbols icon-text">info</span>
->>>>>>> e53ac656
+                <span aria-hidden="true" class="material-symbols icon-text">info</span>
               </p>
             </ui-tooltip>
           </div>
@@ -25,11 +21,7 @@
             <ui-tooltip :text="$strings.LabelSettingsStoreMetadataWithItemHelp">
               <p class="pl-4">
                 <span id="settings-store-metadata-with-items">{{ $strings.LabelSettingsStoreMetadataWithItem }}</span>
-<<<<<<< HEAD
-                <span aria-hidden="true" class="material-icons icon-text">info_outlined</span>
-=======
-                <span class="material-symbols icon-text">info</span>
->>>>>>> e53ac656
+                <span aria-hidden="true" class="material-symbols icon-text">info</span>
               </p>
             </ui-tooltip>
           </div>
@@ -39,11 +31,7 @@
             <ui-tooltip :text="$strings.LabelSettingsSortingIgnorePrefixesHelp">
               <p class="pl-4">
                 <span id="settings-sorting-ignore-prefixes">{{ $strings.LabelSettingsSortingIgnorePrefixes }}</span>
-<<<<<<< HEAD
-                <span aria-hidden="true" class="material-icons icon-text">info_outlined</span>
-=======
-                <span class="material-symbols icon-text">info</span>
->>>>>>> e53ac656
+                <span aria-hidden="true" class="material-symbols icon-text">info</span>
               </p>
             </ui-tooltip>
           </div>
@@ -68,11 +56,7 @@
             <ui-tooltip :text="$strings.LabelSettingsParseSubtitlesHelp">
               <p class="pl-4">
                 <span id="settings-parse-subtitles">{{ $strings.LabelSettingsParseSubtitles }}</span>
-<<<<<<< HEAD
-                <span aria-hidden="true" class="material-icons icon-text">info_outlined</span>
-=======
-                <span class="material-symbols icon-text">info</span>
->>>>>>> e53ac656
+                <span aria-hidden="true" class="material-symbols icon-text">info</span>
               </p>
             </ui-tooltip>
           </div>
@@ -82,11 +66,7 @@
             <ui-tooltip :text="$strings.LabelSettingsFindCoversHelp">
               <p class="pl-4">
                 <span id="settings-find-covers">{{ $strings.LabelSettingsFindCovers }}</span>
-<<<<<<< HEAD
-                <span aria-hidden="true" class="material-icons icon-text">info_outlined</span>
-=======
-                <span class="material-symbols icon-text">info</span>
->>>>>>> e53ac656
+                <span aria-hidden="true" class="material-symbols icon-text">info</span>
               </p>
             </ui-tooltip>
             <div class="flex-grow" />
@@ -100,11 +80,7 @@
             <ui-tooltip :text="$strings.LabelSettingsPreferMatchedMetadataHelp">
               <p class="pl-4">
                 <span id="settings-prefer-matched-metadata">{{ $strings.LabelSettingsPreferMatchedMetadata }}</span>
-<<<<<<< HEAD
-                <span aria-hidden="true" class="material-icons icon-text">info_outlined</span>
-=======
-                <span class="material-symbols icon-text">info</span>
->>>>>>> e53ac656
+                <span aria-hidden="true" class="material-symbols icon-text">info</span>
               </p>
             </ui-tooltip>
           </div>
@@ -114,11 +90,7 @@
             <ui-tooltip :text="$strings.LabelSettingsEnableWatcherHelp">
               <p class="pl-4">
                 <span id="settings-disable-watcher">{{ $strings.LabelSettingsEnableWatcher }}</span>
-<<<<<<< HEAD
-                <span aria-hidden="true" class="material-icons icon-text">info_outlined</span>
-=======
-                <span class="material-symbols icon-text">info</span>
->>>>>>> e53ac656
+                <span aria-hidden="true" class="material-symbols icon-text">info</span>
               </p>
             </ui-tooltip>
           </div>
@@ -134,11 +106,7 @@
             <ui-tooltip :text="$strings.LabelSettingsBookshelfViewHelp">
               <p class="pl-4">
                 <span id="settings-home-page-uses-bookshelf">{{ $strings.LabelSettingsHomePageBookshelfView }}</span>
-<<<<<<< HEAD
-                <span aria-hidden="true" class="material-icons icon-text">info_outlined</span>
-=======
-                <span class="material-symbols icon-text">info</span>
->>>>>>> e53ac656
+                <span aria-hidden="true" class="material-symbols icon-text">info</span>
               </p>
             </ui-tooltip>
           </div>
@@ -148,11 +116,7 @@
             <ui-tooltip :text="$strings.LabelSettingsBookshelfViewHelp">
               <p class="pl-4">
                 <span id="settings-library-uses-bookshelf">{{ $strings.LabelSettingsLibraryBookshelfView }}</span>
-<<<<<<< HEAD
-                <span aria-hidden="true" class="material-icons icon-text">info_outlined</span>
-=======
-                <span class="material-symbols icon-text">info</span>
->>>>>>> e53ac656
+                <span aria-hidden="true" class="material-symbols icon-text">info</span>
               </p>
             </ui-tooltip>
           </div>
@@ -182,11 +146,7 @@
               <p class="pl-4">
                 <span id="settings-experimental-features">{{ $strings.LabelSettingsExperimentalFeatures }}</span>
                 <a :aria-label="$strings.LabelSettingsExperimentalFeaturesHelp" href="https://github.com/advplyr/audiobookshelf/discussions/75" target="_blank">
-<<<<<<< HEAD
-                  <span aria-hidden="true" class="material-icons icon-text">info_outlined</span>
-=======
-                  <span class="material-symbols icon-text">info</span>
->>>>>>> e53ac656
+                  <span aria-hidden="true" class="material-symbols icon-text">info</span>
                 </a>
               </p>
             </ui-tooltip>
