--- conflicted
+++ resolved
@@ -13,13 +13,8 @@
               <!-- mobile -->
               <div class="flex md:hidden mb-2">
                 <covers-preview-cover :src="$store.getters['globals/getLibraryItemCoverSrcById'](episode.libraryItemId, episode.updatedAt)" :width="48" :book-cover-aspect-ratio="bookCoverAspectRatio" :show-resolution="false" class="md:hidden" />
-<<<<<<< HEAD
-                <div class="flex-grow px-2">
+                <div class="grow px-2">
                   <div class="flex items-center" role="heading" aria-level="3">
-=======
-                <div class="grow px-2">
-                  <div class="flex items-center">
->>>>>>> 7f3421f7
                     <div class="flex" @click.stop>
                       <nuxt-link :to="`/item/${episode.libraryItemId}`" class="text-sm text-gray-200 hover:underline" :aria-label="episode.title + ' - ' + episode.podcast.metadata.title">{{ episode.podcast.metadata.title }}</nuxt-link>
                     </div>
@@ -54,17 +49,10 @@
               <p dir="auto" class="text-sm text-gray-200 mb-4 line-clamp-4" v-html="episode.subtitle || episode.description" />
 
               <div class="flex items-center">
-<<<<<<< HEAD
-                <button class="h-8 px-4 border border-white border-opacity-20 hover:bg-white hover:bg-opacity-10 rounded-full flex items-center justify-center cursor-pointer focus:outline-none" :class="episode.progress?.isFinished ? 'text-white text-opacity-40' : ''" @click.stop="playClick(episode)" :aria-label="episodeIdStreaming === episode.id ? streamIsPlaying ? $strings.ButtonPause : $strings.ButtonPlay : ($strings.ButtonPlay + ' (' + getButtonText(episode) + ')')">
+                <button class="h-8 px-4 border border-white/20 hover:bg-white/10 rounded-full flex items-center justify-center cursor-pointer focus:outline-hidden" :class="episode.progress?.isFinished ? 'text-white/40' : ''" @click.stop="playClick(episode)" :aria-label="episodeIdStreaming === episode.id ? streamIsPlaying ? $strings.ButtonPause : $strings.ButtonPlay : ($strings.ButtonPlay + ' (' + getButtonText(episode) + ')')">
                   <span v-if="episodeIdStreaming === episode.id" class="material-symbols text-2xl" :class="streamIsPlaying ? '' : 'text-success'" aria-hidden="true">{{ streamIsPlaying ? 'pause' : 'play_arrow' }}</span>
                   <span v-else class="material-symbols fill text-2xl text-success" aria-hidden="true">play_arrow</span>
                   <p class="pl-2 pr-1 text-sm font-semibold" aria-hidden="true">{{ getButtonText(episode) }}</p>
-=======
-                <button class="h-8 px-4 border border-white/20 hover:bg-white/10 rounded-full flex items-center justify-center cursor-pointer focus:outline-hidden" :class="episode.progress?.isFinished ? 'text-white/40' : ''" @click.stop="playClick(episode)">
-                  <span v-if="episodeIdStreaming === episode.id" class="material-symbols text-2xl" :class="streamIsPlaying ? '' : 'text-success'">{{ streamIsPlaying ? 'pause' : 'play_arrow' }}</span>
-                  <span v-else class="material-symbols fill text-2xl text-success">play_arrow</span>
-                  <p class="pl-2 pr-1 text-sm font-semibold">{{ getButtonText(episode) }}</p>
->>>>>>> 7f3421f7
                 </button>
 
                 <ui-tooltip v-if="libraryItemIdStreaming && !isStreamingFromDifferentLibrary" :text="playerQueueEpisodeIdMap[episode.id] ? $strings.MessageRemoveFromPlayerQueue : $strings.MessageAddToPlayerQueue" :class="playerQueueEpisodeIdMap[episode.id] ? 'text-success' : ''" direction="top">
