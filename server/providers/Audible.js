const axios = require('axios')
const htmlSanitizer = require('../utils/htmlSanitizer')
const Logger = require('../Logger')

class Audible {
    constructor() { }

    cleanResult(item) {
        var { title, subtitle, asin, authors, narrators, publisherName, summary, releaseDate, image, genres, seriesPrimary, seriesSecondary, language } = item;

        var series = []
        if(seriesPrimary) series.push(seriesPrimary)
        if(seriesSecondary) series.push(seriesSecondary)

        var genresFiltered = genres ? genres.filter(g => g.type == "genre") : []
        var tagsFiltered = genres ? genres.filter(g => g.type == "tag") : []

        return {
            title,
            subtitle: subtitle || null,
            author: authors ? authors.map(({ name }) => name).join(', ') : null,
            narrator: narrators ? narrators.map(({ name }) => name).join(', ') : null,
<<<<<<< HEAD
            publisher: publisherName,
            publishedYear: releaseDate ? releaseDate.split('-')[0] : null,
            description: summary ? stripHtml(summary).result : null,
            cover: image,
=======
            publisher: publisher_name,
            publishedYear: release_date ? release_date.split('-')[0] : null,
            description: publisher_summary ? htmlSanitizer.stripAllTags(publisher_summary) : null,
            cover: this.getBestImageLink(product_images),
>>>>>>> 8b12508b
            asin,
            genres: genresFiltered.length > 0 ? genresFiltered.map(({ name }) => name).join(', ') : null,
            tags: tagsFiltered.length > 0 ? tagsFiltered.map(({ name }) => name).join(', ') : null,
            series: series != [] ? series.map(({name, position}) => ({ series: name, volumeNumber: position })) : null,
            language: language ? language.charAt(0).toUpperCase() + language.slice(1) : null
        }
    }

    isProbablyAsin(title) {
        return /^[0-9A-Z]{10}$/.test(title)
    }

    asinSearch(asin) {
        asin = encodeURIComponent(asin);
        var url = `https://api.audnex.us/books/${asin}`
        Logger.debug(`[Audible] ASIN url: ${url}`)
        return axios.get(url).then((res) => {
            if (!res || !res.data || !res.data.asin) return null
            return res.data
        }).catch(error => {
            Logger.error('[Audible] ASIN search error', error)
            return []
        })
    }

    async search(title, author, asin) {        
        var items
        if(asin) {
            items = [await this.asinSearch(asin)]
        }
        
        if (!items && this.isProbablyAsin(title)) {
            items = [await this.asinSearch(title)]
        }

        if(!items) {
            var queryObj = {
                num_results: '10',
                products_sort_by: 'Relevance',
                title: title
            };
            if (author) queryObj.author = author
            var queryString = (new URLSearchParams(queryObj)).toString();
            var url = `https://api.audible.com/1.0/catalog/products?${queryString}`
            Logger.debug(`[Audible] Search url: ${url}`)
            items = await axios.get(url).then((res) => {
                if (!res || !res.data || !res.data.products) return null
                return Promise.all(res.data.products.map(result => this.asinSearch(result.asin)))
            }).catch(error => {
                Logger.error('[Audible] query search error', error)
                return []
            })
        }

        return items ? items.map(item => this.cleanResult(item)) : []
    }
}

module.exports = Audible<|MERGE_RESOLUTION|>--- conflicted
+++ resolved
@@ -6,11 +6,11 @@
     constructor() { }
 
     cleanResult(item) {
-        var { title, subtitle, asin, authors, narrators, publisherName, summary, releaseDate, image, genres, seriesPrimary, seriesSecondary, language } = item;
+        var { title, subtitle, asin, authors, narrators, publisherName, summary, releaseDate, image, genres, seriesPrimary, seriesSecondary, language } = item
 
         var series = []
-        if(seriesPrimary) series.push(seriesPrimary)
-        if(seriesSecondary) series.push(seriesSecondary)
+        if (seriesPrimary) series.push(seriesPrimary)
+        if (seriesSecondary) series.push(seriesSecondary)
 
         var genresFiltered = genres ? genres.filter(g => g.type == "genre") : []
         var tagsFiltered = genres ? genres.filter(g => g.type == "tag") : []
@@ -20,21 +20,14 @@
             subtitle: subtitle || null,
             author: authors ? authors.map(({ name }) => name).join(', ') : null,
             narrator: narrators ? narrators.map(({ name }) => name).join(', ') : null,
-<<<<<<< HEAD
             publisher: publisherName,
             publishedYear: releaseDate ? releaseDate.split('-')[0] : null,
-            description: summary ? stripHtml(summary).result : null,
+            description: summary ? htmlSanitizer.stripAllTags(summary) : null,
             cover: image,
-=======
-            publisher: publisher_name,
-            publishedYear: release_date ? release_date.split('-')[0] : null,
-            description: publisher_summary ? htmlSanitizer.stripAllTags(publisher_summary) : null,
-            cover: this.getBestImageLink(product_images),
->>>>>>> 8b12508b
             asin,
             genres: genresFiltered.length > 0 ? genresFiltered.map(({ name }) => name).join(', ') : null,
             tags: tagsFiltered.length > 0 ? tagsFiltered.map(({ name }) => name).join(', ') : null,
-            series: series != [] ? series.map(({name, position}) => ({ series: name, volumeNumber: position })) : null,
+            series: series != [] ? series.map(({ name, position }) => ({ series: name, volumeNumber: position })) : null,
             language: language ? language.charAt(0).toUpperCase() + language.slice(1) : null
         }
     }
@@ -56,17 +49,17 @@
         })
     }
 
-    async search(title, author, asin) {        
+    async search(title, author, asin) {
         var items
-        if(asin) {
+        if (asin) {
             items = [await this.asinSearch(asin)]
         }
-        
+
         if (!items && this.isProbablyAsin(title)) {
             items = [await this.asinSearch(title)]
         }
 
-        if(!items) {
+        if (!items) {
             var queryObj = {
                 num_results: '10',
                 products_sort_by: 'Relevance',
